--- conflicted
+++ resolved
@@ -586,13 +586,8 @@
     tokVal = val;
     tokRegexpAllowed = type.beforeExpr;
     if (options.onToken) {
-<<<<<<< HEAD
-      options.onToken(getCurrentToken());
-  }
-=======
       options.onToken(new Token());
-    }
->>>>>>> 10553cbc
+  }
   }
 
   function skipBlockComment() {
