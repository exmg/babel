{
  "name": "babel-plugin-transform-es2015-modules-systemjs",
  "version": "6.23.0",
  "description": "This plugin transforms ES2015 modules to SystemJS",
  "repository": "https://github.com/babel/babel/tree/master/packages/babel-plugin-transform-es2015-modules-systemjs",
  "license": "MIT",
  "main": "lib/index.js",
  "dependencies": {
<<<<<<< HEAD
    "babel-template": "^6.22.0",
    "babel-helper-hoist-variables": "^6.22.0"
=======
    "babel-template": "^6.23.0",
    "babel-helper-hoist-variables": "^6.22.0",
    "babel-runtime": "^6.22.0"
>>>>>>> 11cf0e0b
  },
  "keywords": [
    "babel-plugin"
  ],
  "devDependencies": {
    "babel-helper-plugin-test-runner": "^6.22.0",
    "babel-plugin-syntax-dynamic-import": "^6.18.0"
  }
}<|MERGE_RESOLUTION|>--- conflicted
+++ resolved
@@ -6,14 +6,8 @@
   "license": "MIT",
   "main": "lib/index.js",
   "dependencies": {
-<<<<<<< HEAD
-    "babel-template": "^6.22.0",
+    "babel-template": "^6.23.0",
     "babel-helper-hoist-variables": "^6.22.0"
-=======
-    "babel-template": "^6.23.0",
-    "babel-helper-hoist-variables": "^6.22.0",
-    "babel-runtime": "^6.22.0"
->>>>>>> 11cf0e0b
   },
   "keywords": [
     "babel-plugin"
