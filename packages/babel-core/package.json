--- conflicted
+++ resolved
@@ -27,24 +27,13 @@
   },
   "dependencies": {
     "babel-code-frame": "^6.22.0",
-<<<<<<< HEAD
-    "babel-generator": "^6.22.0",
-    "babel-helpers": "^6.22.0",
-    "babel-messages": "^6.22.0",
-    "babel-template": "^6.22.0",
-    "babel-register": "^6.22.0",
-    "babel-traverse": "^6.22.1",
-    "babel-types": "^6.22.0",
-=======
     "babel-generator": "^6.23.0",
     "babel-helpers": "^6.23.0",
     "babel-messages": "^6.23.0",
     "babel-template": "^6.23.0",
-    "babel-runtime": "^6.22.0",
     "babel-register": "^6.23.0",
     "babel-traverse": "^6.23.1",
     "babel-types": "^6.23.0",
->>>>>>> 11cf0e0b
     "babylon": "^6.11.0",
     "convert-source-map": "^1.1.0",
     "debug": "^2.1.1",
