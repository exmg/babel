--- conflicted
+++ resolved
@@ -1,9 +1,9 @@
 // React JSX tests
 
 var fbTestFixture = {
-  // Taken and adapted from esprima-fb/fbtest.rec.js.
-  "XJS": {
-    "<a />": {
+  // Taken and adapted from esprima-fb/fbtest.js.
+  'XJS': {
+    '<a />': {
       type: "ExpressionStatement",
       expression: {
         type: "XJSElement",
@@ -40,17 +40,17 @@
         end: { line: 1, column: 5 }
       }
     },
-    "<n:a n:v />": {
-      type: "ExpressionStatement",
+    '<n:a n:v />': {
+      type: 'ExpressionStatement',
       expression: {
-        type: "XJSElement",
+        type: 'XJSElement',
         openingElement: {
-          type: "XJSOpeningElement",
+          type: 'XJSOpeningElement',
           name: {
-            type: "XJSNamespacedName",
+            type: 'XJSNamespacedName',
             namespace: {
-              type: "XJSIdentifier",
-              name: "n",
+              type: 'XJSIdentifier',
+              name: 'n',
               range: [1, 2],
               loc: {
                 start: { line: 1, column: 1 },
@@ -58,8 +58,8 @@
               }
             },
             name: {
-              type: "XJSIdentifier",
-              name: "a",
+              type: 'XJSIdentifier',
+              name: 'a',
               range: [3, 4],
               loc: {
                 start: { line: 1, column: 3 },
@@ -74,12 +74,12 @@
           },
           selfClosing: true,
           attributes: [{
-            type: "XJSAttribute",
+            type: 'XJSAttribute',
             name: {
-              type: "XJSNamespacedName",
+              type: 'XJSNamespacedName',
               namespace: {
-                type: "XJSIdentifier",
-                name: "n",
+                type: 'XJSIdentifier',
+                name: 'n',
                 range: [5, 6],
                 loc: {
                   start: { line: 1, column: 5 },
@@ -87,8 +87,8 @@
                 }
               },
               name: {
-                type: "XJSIdentifier",
-                name: "v",
+                type: 'XJSIdentifier',
+                name: 'v',
                 range: [7, 8],
                 loc: {
                   start: { line: 1, column: 7 },
@@ -129,14 +129,14 @@
       }
     },
     '<a n:foo="bar"> {value} <b><c /></b></a>': {
-      type: "ExpressionStatement",
+      type: 'ExpressionStatement',
       expression: {
-        type: "XJSElement",
+        type: 'XJSElement',
         openingElement: {
-          type: "XJSOpeningElement",
+          type: 'XJSOpeningElement',
           name: {
-            type: "XJSIdentifier",
-            name: "a",
+            type: 'XJSIdentifier',
+            name: 'a',
             range: [1, 2],
             loc: {
               start: { line: 1, column: 1 },
@@ -145,12 +145,12 @@
           },
           selfClosing: false,
           attributes: [{
-            type: "XJSAttribute",
+            type: 'XJSAttribute',
             name: {
-              type: "XJSNamespacedName",
+              type: 'XJSNamespacedName',
               namespace: {
-                type: "XJSIdentifier",
-                name: "n",
+                type: 'XJSIdentifier',
+                name: 'n',
                 range: [3, 4],
                 loc: {
                   start: { line: 1, column: 3 },
@@ -158,8 +158,8 @@
                 }
               },
               name: {
-                type: "XJSIdentifier",
-                name: "foo",
+                type: 'XJSIdentifier',
+                name: 'foo',
                 range: [5, 8],
                 loc: {
                   start: { line: 1, column: 5 },
@@ -173,8 +173,8 @@
               }
             },
             value: {
-              type: "Literal",
-              value: "bar",
+              type: 'Literal',
+              value: 'bar',
               raw: '"bar"',
               range: [9, 14],
               loc: {
@@ -195,10 +195,10 @@
           }
         },
         closingElement: {
-          type: "XJSClosingElement",
+          type: 'XJSClosingElement',
           name: {
-            type: "XJSIdentifier",
-            name: "a",
+            type: 'XJSIdentifier',
+            name: 'a',
             range: [38, 39],
             loc: {
               start: { line: 1, column: 38 },
@@ -212,19 +212,19 @@
           }
         },
         children: [{
-          type: "Literal",
-          value: " ",
-          raw: " ",
+          type: 'Literal',
+          value: ' ',
+          raw: ' ',
           range: [15, 16],
           loc: {
             start: { line: 1, column: 15 },
             end: { line: 1, column: 16 }
           }
         }, {
-          type: "XJSExpressionContainer",
+          type: 'XJSExpressionContainer',
           expression: {
-            type: "Identifier",
-            name: "value",
+            type: 'Identifier',
+            name: 'value',
             range: [17, 22],
             loc: {
               start: { line: 1, column: 17 },
@@ -237,21 +237,21 @@
             end: { line: 1, column: 23 }
           }
         }, {
-          type: "Literal",
-          value: " ",
-          raw: " ",
+          type: 'Literal',
+          value: ' ',
+          raw: ' ',
           range: [23, 24],
           loc: {
             start: { line: 1, column: 23 },
             end: { line: 1, column: 24 }
           }
         }, {
-          type: "XJSElement",
+          type: 'XJSElement',
           openingElement: {
-            type: "XJSOpeningElement",
+            type: 'XJSOpeningElement',
             name: {
-              type: "XJSIdentifier",
-              name: "b",
+              type: 'XJSIdentifier',
+              name: 'b',
               range: [25, 26],
               loc: {
                 start: { line: 1, column: 25 },
@@ -267,10 +267,10 @@
             }
           },
           closingElement: {
-            type: "XJSClosingElement",
+            type: 'XJSClosingElement',
             name: {
-              type: "XJSIdentifier",
-              name: "b",
+              type: 'XJSIdentifier',
+              name: 'b',
               range: [34, 35],
               loc: {
                 start: { line: 1, column: 34 },
@@ -284,12 +284,12 @@
             }
           },
           children: [{
-            type: "XJSElement",
+            type: 'XJSElement',
             openingElement: {
-              type: "XJSOpeningElement",
+              type: 'XJSOpeningElement',
               name: {
-                type: "XJSIdentifier",
-                name: "c",
+                type: 'XJSIdentifier',
+                name: 'c',
                 range: [28, 29],
                 loc: {
                   start: { line: 1, column: 28 },
@@ -330,7 +330,7 @@
         end: { line: 1, column: 40 }
       }
     },
-    '<a b={" "} c=" " d="&amp;" e="id=1&group=2" f="&#123456789" g="&#123*;" h="&#x;" />': {
+    '<a b={" "} c=" " d="&amp;" e="&ampr;" />': {
       type: "ExpressionStatement",
       expression: {
         type: "XJSElement",
@@ -342,218 +342,81 @@
             range: [1, 2]
           },
           selfClosing: true,
-          attributes: [{
-            type: "XJSAttribute",
-            name: {
-              type: "XJSIdentifier",
-              name: "b",
-              range: [3, 4],
-              loc: {
-                start: { line: 1, column: 3 },
-                end: { line: 1, column: 4 }
-              }
-            },
-            value: {
-              type: "XJSExpressionContainer",
-              expression: {
+          attributes: [
+            {
+              type: "XJSAttribute",
+              name: {
+                type: "XJSIdentifier",
+                name: "b",
+                range: [3, 4]
+              },
+              value: {
+                type: "XJSExpressionContainer",
+                expression: {
+                  type: "Literal",
+                  value: " ",
+                  raw: "\" \"",
+                  range: [6, 9]
+                },
+                range: [5, 10]
+              },
+              range: [3, 10]
+            },
+            {
+              type: "XJSAttribute",
+              name: {
+                type: "XJSIdentifier",
+                name: "c",
+                range: [11, 12]
+              },
+              value: {
                 type: "Literal",
                 value: " ",
-                raw: '" "',
-                range: [6, 9],
-                loc: {
-                  start: { line: 1, column: 6 },
-                  end: { line: 1, column: 9 }
-                }
-              },
-              range: [5, 10],
-              loc: {
-                start: { line: 1, column: 5 },
-                end: { line: 1, column: 10 }
-              }
-            },
-            range: [3, 10],
-            loc: {
-              start: { line: 1, column: 3 },
-              end: { line: 1, column: 10 }
-            }
-          }, {
-            type: "XJSAttribute",
-            name: {
-              type: "XJSIdentifier",
-              name: "c",
-              range: [11, 12],
-              loc: {
-                start: { line: 1, column: 11 },
-                end: { line: 1, column: 12 }
-              }
-            },
-            value: {
-              type: "Literal",
-              value: " ",
-              raw: '" "',
-              range: [13, 16],
-              loc: {
-                start: { line: 1, column: 13 },
-                end: { line: 1, column: 16 }
-              }
-            },
-            range: [11, 16],
-            loc: {
-              start: { line: 1, column: 11 },
-              end: { line: 1, column: 16 }
-            }
-          }, {
-            type: "XJSAttribute",
-            name: {
-              type: "XJSIdentifier",
-              name: "d",
-              range: [17, 18],
-              loc: {
-                start: { line: 1, column: 17 },
-                end: { line: 1, column: 18 }
-              }
-            },
-            value: {
-              type: "Literal",
-              value: "&",
-              raw: '"&amp;"',
-              range: [19, 26],
-              loc: {
-                start: { line: 1, column: 19 },
-                end: { line: 1, column: 26 }
-              }
-            },
-            range: [17, 26],
-            loc: {
-              start: { line: 1, column: 17 },
-              end: { line: 1, column: 26 }
-            }
-          }, {
-            type: "XJSAttribute",
-            name: {
-              type: "XJSIdentifier",
-              name: "e",
-              range: [27, 28],
-              loc: {
-                start: { line: 1, column: 27 },
-                end: { line: 1, column: 28 }
-              }
-            },
-            value: {
-              type: "Literal",
-              value: "id=1&group=2",
-              raw: '"id=1&group=2"',
-              range: [29, 43],
-              loc: {
-                start: { line: 1, column: 29 },
-                end: { line: 1, column: 43 }
-              }
-            },
-            range: [27, 43],
-            loc: {
-              start: { line: 1, column: 27 },
-              end: { line: 1, column: 43 }
-            }
-          }, {
-            type: "XJSAttribute",
-            name: {
-              type: "XJSIdentifier",
-              name: "f",
-              range: [44, 45],
-              loc: {
-                start: { line: 1, column: 44 },
-                end: { line: 1, column: 45 }
-              }
-            },
-            value: {
-              type: "Literal",
-              value: "&#123456789",
-              raw: '"&#123456789"',
-              range: [46, 59],
-              loc: {
-                start: { line: 1, column: 46 },
-                end: { line: 1, column: 59 }
-              }
-            },
-            range: [44, 59],
-            loc: {
-              start: { line: 1, column: 44 },
-              end: { line: 1, column: 59 }
-            }
-          }, {
-            type: "XJSAttribute",
-            name: {
-              type: "XJSIdentifier",
-              name: "g",
-              range: [60, 61],
-              loc: {
-                start: { line: 1, column: 60 },
-                end: { line: 1, column: 61 }
-              }
-            },
-            value: {
-              type: "Literal",
-              value: "&#123*;",
-              raw: '"&#123*;"',
-              range: [62, 71],
-              loc: {
-                start: { line: 1, column: 62 },
-                end: { line: 1, column: 71 }
-              }
-            },
-            range: [60, 71],
-            loc: {
-              start: { line: 1, column: 60 },
-              end: { line: 1, column: 71 }
-            }
-          }, {
-            type: "XJSAttribute",
-            name: {
-              type: "XJSIdentifier",
-              name: "h",
-              range: [72, 73],
-              loc: {
-                start: { line: 1, column: 72 },
-                end: { line: 1, column: 73 }
-              }
-            },
-            value: {
-              type: "Literal",
-              value: "&#x;",
-              raw: '"&#x;"',
-              range: [74, 80],
-              loc: {
-                start: { line: 1, column: 74 },
-                end: { line: 1, column: 80 }
-              }
-            },
-            range: [72, 80],
-            loc: {
-              start: { line: 1, column: 72 },
-              end: { line: 1, column: 80 }
-            }
-          }],
-          range: [0, 83],
-          loc: {
-            start: { line: 1, column: 0 },
-            end: { line: 1, column: 83 }
-          }
+                raw: "\" \"",
+                range: [13, 16]
+              },
+              range: [11, 16]
+            },
+            {
+              type: "XJSAttribute",
+              name: {
+                type: "XJSIdentifier",
+                name: "d",
+                range: [17, 18]
+              },
+              value: {
+                type: "Literal",
+                value: "&",
+                raw: "\"&amp;\"",
+                range: [19, 26]
+              },
+              range: [17, 26]
+            },
+            {
+              type: "XJSAttribute",
+              name: {
+                type: "XJSIdentifier",
+                name: "e",
+                range: [27, 28]
+              },
+              value: {
+                type: "Literal",
+                value: "&ampr;",
+                raw: "\"&ampr;\"",
+                range: [29, 37]
+              },
+              range: [27, 37]
+            }
+          ],
+          range: [0, 40]
         },
         closingElement: null,
         children: [],
-        range: [0, 83],
-        loc: {
-          start: { line: 1, column: 0 },
-          end: { line: 1, column: 83 }
-        }
+        range: [0, 40]
       },
-      range: [0, 83],
-      loc: {
-        start: { line: 1, column: 0 },
-        end: { line: 1, column: 83 }
-      }
+      range: [0, 40]
     },
-    '<a b="&notanentity;" />': {
+    '<a\n/>': {
       type: "ExpressionStatement",
       expression: {
         type: "XJSElement",
@@ -562,61 +425,362 @@
           name: {
             type: "XJSIdentifier",
             name: "a",
-            range: [1, 2],
+            range: [
+              1,
+              2
+            ],
             loc: {
-              start: { line: 1, column: 1 },
-              end: { line: 1, column: 2 }
+              start: {
+                line: 1,
+                column: 1
+              },
+              end: {
+                line: 1,
+                column: 2
+              }
             }
           },
           selfClosing: true,
-          attributes: [{
-            type: "XJSAttribute",
-            name: {
-              type: "XJSIdentifier",
-              name: "b",
-              range: [3, 4],
-              loc: {
-                start: { line: 1, column: 3 },
-                end: { line: 1, column: 4 }
-              }
-            },
-            value: {
-              type: "Literal",
-              value: "&notanentity;",
-              raw: '"&notanentity;"',
-              range: [5, 20],
-              loc: {
-                start: { line: 1, column: 5 },
-                end: { line: 1, column: 20 }
-              }
-            },
-            range: [3, 20],
-            loc: {
-              start: { line: 1, column: 3 },
-              end: { line: 1, column: 20 }
-            }
-          }],
-          range: [0, 23],
+          attributes: [],
+          range: [
+            0,
+            5
+          ],
           loc: {
-            start: { line: 1, column: 0 },
-            end: { line: 1, column: 23 }
+            start: {
+              line: 1,
+              column: 0
+            },
+            end: {
+              line: 2,
+              column: 2
+            }
           }
         },
         closingElement: null,
         children: [],
-        range: [0, 23],
+        range: [
+          0,
+          5
+        ],
         loc: {
-          start: { line: 1, column: 0 },
-          end: { line: 1, column: 23 }
+          start: {
+            line: 1,
+            column: 0
+          },
+          end: {
+            line: 2,
+            column: 2
+          }
         }
       },
-      range: [0, 23],
+      range: [
+        0,
+        5
+      ],
       loc: {
-        start: { line: 1, column: 0 },
-        end: { line: 1, column: 23 }
+        start: {
+          line: 1,
+          column: 0
+        },
+        end: {
+          line: 2,
+          column: 2
+        }
       }
     },
-    "<a\n/>": {
+    '<日本語></日本語>': {
+      type: "ExpressionStatement",
+      expression: {
+        type: "XJSElement",
+        openingElement: {
+          type: "XJSOpeningElement",
+          name: {
+            type: "XJSIdentifier",
+            name: "日本語",
+            range: [
+              1,
+              4
+            ],
+            loc: {
+              start: {
+                line: 1,
+                column: 1
+              },
+              end: {
+                line: 1,
+                column: 4
+              }
+            }
+          },
+          selfClosing: false,
+          attributes: [],
+          range: [
+            0,
+            5
+          ],
+          loc: {
+            start: {
+              line: 1,
+              column: 0
+            },
+            end: {
+              line: 1,
+              column: 5
+            }
+          }
+        },
+        closingElement: {
+          type: "XJSClosingElement",
+          name: {
+            type: "XJSIdentifier",
+            name: "日本語",
+            range: [
+              7,
+              10
+            ],
+            loc: {
+              start: {
+                line: 1,
+                column: 7
+              },
+              end: {
+                line: 1,
+                column: 10
+              }
+            }
+          },
+          range: [
+            5,
+            11
+          ],
+          loc: {
+            start: {
+              line: 1,
+              column: 5
+            },
+            end: {
+              line: 1,
+              column: 11
+            }
+          }
+        },
+        children: [],
+        range: [
+          0,
+          11
+        ],
+        loc: {
+          start: {
+            line: 1,
+            column: 0
+          },
+          end: {
+            line: 1,
+            column: 11
+          }
+        }
+      },
+      range: [
+        0,
+        11
+      ],
+      loc: {
+        start: {
+          line: 1,
+          column: 0
+        },
+        end: {
+          line: 1,
+          column: 11
+        }
+      }
+    },
+
+    '<AbC-def\n  test="&#x0026;&#38;">\nbar\nbaz\n</AbC-def>': {
+      type: "ExpressionStatement",
+      expression: {
+        type: "XJSElement",
+        openingElement: {
+          type: "XJSOpeningElement",
+          name: {
+            type: "XJSIdentifier",
+            name: "AbC-def",
+            range: [
+              1,
+              8
+            ],
+            loc: {
+              start: {
+                line: 1,
+                column: 1
+              },
+              end: {
+                line: 1,
+                column: 8
+              }
+            }
+          },
+          selfClosing: false,
+          attributes: [
+            {
+              type: "XJSAttribute",
+              name: {
+                type: "XJSIdentifier",
+                name: "test",
+                range: [
+                  11,
+                  15
+                ],
+                loc: {
+                  start: {
+                    line: 2,
+                    column: 2
+                  },
+                  end: {
+                    line: 2,
+                    column: 6
+                  }
+                }
+              },
+              value: {
+                type: "Literal",
+                value: "&&",
+                raw: "\"&#x0026;&#38;\"",
+                range: [
+                  16,
+                  31
+                ],
+                loc: {
+                  start: {
+                    line: 2,
+                    column: 7
+                  },
+                  end: {
+                    line: 2,
+                    column: 22
+                  }
+                }
+              },
+              range: [
+                11,
+                31
+              ],
+              loc: {
+                start: {
+                  line: 2,
+                  column: 2
+                },
+                end: {
+                  line: 2,
+                  column: 22
+                }
+              }
+            }
+          ],
+          range: [
+            0,
+            32
+          ],
+          loc: {
+            start: {
+              line: 1,
+              column: 0
+            },
+            end: {
+              line: 2,
+              column: 23
+            }
+          }
+        },
+        closingElement: {
+          type: "XJSClosingElement",
+          name: {
+            type: "XJSIdentifier",
+            name: "AbC-def",
+            range: [
+              43,
+              50
+            ],
+            loc: {
+              start: {
+                line: 5,
+                column: 2
+              },
+              end: {
+                line: 5,
+                column: 9
+              }
+            }
+          },
+          range: [
+            41,
+            51
+          ],
+          loc: {
+            start: {
+              line: 5,
+              column: 0
+            },
+            end: {
+              line: 5,
+              column: 10
+            }
+          }
+        },
+        children: [
+          {
+            type: "Literal",
+            value: "\nbar\nbaz\n",
+            raw: "\nbar\nbaz\n",
+            range: [
+              32,
+              41
+            ],
+            loc: {
+              start: {
+                line: 2,
+                column: 23
+              },
+              end: {
+                line: 5,
+                column: 0
+              }
+            }
+          }
+        ],
+        range: [
+          0,
+          51
+        ],
+        loc: {
+          start: {
+            line: 1,
+            column: 0
+          },
+          end: {
+            line: 5,
+            column: 10
+          }
+        }
+      },
+      range: [
+        0,
+        51
+      ],
+      loc: {
+        start: {
+          line: 1,
+          column: 0
+        },
+        end: {
+          line: 5,
+          column: 10
+        }
+      }
+    },
+
+    '<a b={x ? <c /> : <d />} />': {
       type: "ExpressionStatement",
       expression: {
         type: "XJSElement",
@@ -625,43 +789,418 @@
           name: {
             type: "XJSIdentifier",
             name: "a",
+            range: [
+              1,
+              2
+            ],
+            loc: {
+              start: {
+                line: 1,
+                column: 1
+              },
+              end: {
+                line: 1,
+                column: 2
+              }
+            }
+          },
+          selfClosing: true,
+          attributes: [
+            {
+              type: "XJSAttribute",
+              name: {
+                type: "XJSIdentifier",
+                name: "b",
+                range: [
+                  3,
+                  4
+                ],
+                loc: {
+                  start: {
+                    line: 1,
+                    column: 3
+                  },
+                  end: {
+                    line: 1,
+                    column: 4
+                  }
+                }
+              },
+              value: {
+                type: "XJSExpressionContainer",
+                expression: {
+                  type: "ConditionalExpression",
+                  test: {
+                    type: "Identifier",
+                    name: "x",
+                    range: [
+                      6,
+                      7
+                    ],
+                    loc: {
+                      start: {
+                        line: 1,
+                        column: 6
+                      },
+                      end: {
+                        line: 1,
+                        column: 7
+                      }
+                    }
+                  },
+                  consequent: {
+                    type: "XJSElement",
+                    openingElement: {
+                      type: "XJSOpeningElement",
+                      name: {
+                        type: "XJSIdentifier",
+                        name: "c",
+                        range: [
+                          11,
+                          12
+                        ],
+                        loc: {
+                          start: {
+                            line: 1,
+                            column: 11
+                          },
+                          end: {
+                            line: 1,
+                            column: 12
+                          }
+                        }
+                      },
+                      selfClosing: true,
+                      attributes: [],
+                      range: [
+                        10,
+                        15
+                      ],
+                      loc: {
+                        start: {
+                          line: 1,
+                          column: 10
+                        },
+                        end: {
+                          line: 1,
+                          column: 15
+                        }
+                      }
+                    },
+                    closingElement: null,
+                    children: [],
+                    range: [
+                      10,
+                      15
+                    ],
+                    loc: {
+                      start: {
+                        line: 1,
+                        column: 10
+                      },
+                      end: {
+                        line: 1,
+                        column: 15
+                      }
+                    }
+                  },
+                  alternate: {
+                    type: "XJSElement",
+                    openingElement: {
+                      type: "XJSOpeningElement",
+                      name: {
+                        type: "XJSIdentifier",
+                        name: "d",
+                        range: [
+                          19,
+                          20
+                        ],
+                        loc: {
+                          start: {
+                            line: 1,
+                            column: 19
+                          },
+                          end: {
+                            line: 1,
+                            column: 20
+                          }
+                        }
+                      },
+                      selfClosing: true,
+                      attributes: [],
+                      range: [
+                        18,
+                        23
+                      ],
+                      loc: {
+                        start: {
+                          line: 1,
+                          column: 18
+                        },
+                        end: {
+                          line: 1,
+                          column: 23
+                        }
+                      }
+                    },
+                    closingElement: null,
+                    children: [],
+                    range: [
+                      18,
+                      23
+                    ],
+                    loc: {
+                      start: {
+                        line: 1,
+                        column: 18
+                      },
+                      end: {
+                        line: 1,
+                        column: 23
+                      }
+                    }
+                  },
+                  range: [
+                    6,
+                    23
+                  ],
+                  loc: {
+                    start: {
+                      line: 1,
+                      column: 6
+                    },
+                    end: {
+                      line: 1,
+                      column: 23
+                    }
+                  }
+                },
+                range: [
+                  5,
+                  24
+                ],
+                loc: {
+                  start: {
+                    line: 1,
+                    column: 5
+                  },
+                  end: {
+                    line: 1,
+                    column: 24
+                  }
+                }
+              },
+              range: [
+                3,
+                24
+              ],
+              loc: {
+                start: {
+                  line: 1,
+                  column: 3
+                },
+                end: {
+                  line: 1,
+                  column: 24
+                }
+              }
+            }
+          ],
+          range: [
+            0,
+            27
+          ],
+          loc: {
+            start: {
+              line: 1,
+              column: 0
+            },
+            end: {
+              line: 1,
+              column: 27
+            }
+          }
+        },
+        closingElement: null,
+        children: [],
+        range: [
+          0,
+          27
+        ],
+        loc: {
+          start: {
+            line: 1,
+            column: 0
+          },
+          end: {
+            line: 1,
+            column: 27
+          }
+        }
+      },
+      range: [
+        0,
+        27
+      ],
+      loc: {
+        start: {
+          line: 1,
+          column: 0
+        },
+        end: {
+          line: 1,
+          column: 27
+        }
+      }
+    },
+
+    '<a>{}</a>': {
+      type: 'ExpressionStatement',
+      expression: {
+        type: 'XJSElement',
+        openingElement: {
+          type: 'XJSOpeningElement',
+          name: {
+            type: 'XJSIdentifier',
+            name: 'a',
             range: [1, 2],
             loc: {
               start: { line: 1, column: 1 },
               end: { line: 1, column: 2 }
             }
           },
-          selfClosing: true,
+          selfClosing: false,
           attributes: [],
-          range: [0, 5],
+          range: [0, 3],
           loc: {
             start: { line: 1, column: 0 },
-            end: { line: 2, column: 2 }
-          }
-        },
-        closingElement: null,
-        children: [],
-        range: [0, 5],
+            end: { line: 1, column: 3 }
+          }
+        },
+        closingElement: {
+          type: 'XJSClosingElement',
+          name: {
+            type: 'XJSIdentifier',
+            name: 'a',
+            range: [7, 8],
+            loc: {
+              start: { line: 1, column: 7 },
+              end: { line: 1, column: 8 }
+            }
+          },
+          range: [5, 9],
+          loc: {
+            start: { line: 1, column: 5 },
+            end: { line: 1, column: 9 }
+          }
+        },
+        children: [{
+          type: 'XJSExpressionContainer',
+          expression: {
+            type: 'XJSEmptyExpression',
+            range: [4, 4],
+            loc: {
+              start: { line: 1, column: 4 },
+              end: { line: 1, column: 4 }
+            }
+          },
+          range: [3, 5],
+          loc: {
+            start: { line: 1, column: 3 },
+            end: { line: 1, column: 5 }
+          }
+        }],
+        range: [0, 9],
         loc: {
           start: { line: 1, column: 0 },
-          end: { line: 2, column: 2 }
+          end: { line: 1, column: 9 }
         }
       },
-      range: [0, 5],
+      range: [0, 9],
       loc: {
         start: { line: 1, column: 0 },
-        end: { line: 2, column: 2 }
+        end: { line: 1, column: 9 }
       }
     },
-    "<日本語></日本語>": {
-      type: "ExpressionStatement",
+
+    '<a>{/* this is a comment */}</a>': {
+      type: 'ExpressionStatement',
       expression: {
-        type: "XJSElement",
+        type: 'XJSElement',
         openingElement: {
-          type: "XJSOpeningElement",
+          type: 'XJSOpeningElement',
           name: {
-            type: "XJSIdentifier",
-            name: "日本語",
+            type: 'XJSIdentifier',
+            name: 'a',
+            range: [1, 2],
+            loc: {
+              start: { line: 1, column: 1 },
+              end: { line: 1, column: 2 }
+            }
+          },
+          selfClosing: false,
+          attributes: [],
+          range: [0, 3],
+          loc: {
+            start: { line: 1, column: 0 },
+            end: { line: 1, column: 3 }
+          }
+        },
+        closingElement: {
+          type: 'XJSClosingElement',
+          name: {
+            type: 'XJSIdentifier',
+            name: 'a',
+            range: [30, 31],
+            loc: {
+              start: { line: 1, column: 30 },
+              end: { line: 1, column: 31 }
+            }
+          },
+          range: [28, 32],
+          loc: {
+            start: { line: 1, column: 28 },
+            end: { line: 1, column: 32 }
+          }
+        },
+        children: [{
+          type: 'XJSExpressionContainer',
+          expression: {
+            type: 'XJSEmptyExpression',
+            range: [4, 27],
+            loc: {
+              start: { line: 1, column: 4 },
+              end: { line: 1, column: 27 }
+            }
+          },
+          range: [3, 28],
+          loc: {
+            start: { line: 1, column: 3 },
+            end: { line: 1, column: 28 }
+          }
+        }],
+        range: [0, 32],
+        loc: {
+          start: { line: 1, column: 0 },
+          end: { line: 1, column: 32 }
+        }
+      },
+      range: [0, 32],
+      loc: {
+        start: { line: 1, column: 0 },
+        end: { line: 1, column: 32 }
+      }
+    },
+
+    '<div>@test content</div>': {
+      type: 'ExpressionStatement',
+      expression: {
+        type: 'XJSElement',
+        openingElement: {
+          type: 'XJSOpeningElement',
+          name: {
+            type: 'XJSIdentifier',
+            name: 'div',
             range: [1, 4],
             loc: {
               start: { line: 1, column: 1 },
@@ -677,10 +1216,599 @@
           }
         },
         closingElement: {
-          type: "XJSClosingElement",
+          type: 'XJSClosingElement',
           name: {
-            type: "XJSIdentifier",
-            name: "日本語",
+            type: 'XJSIdentifier',
+            name: 'div',
+            range: [20, 23],
+            loc: {
+              start: { line: 1, column: 20 },
+              end: { line: 1, column: 23 }
+            }
+          },
+          range: [18, 24],
+          loc: {
+            start: { line: 1, column: 18 },
+            end: { line: 1, column: 24 }
+          }
+        },
+        children: [{
+          type: 'Literal',
+          value: '@test content',
+          raw: '@test content',
+          range: [5, 18],
+          loc: {
+            start: { line: 1, column: 5 },
+            end: { line: 1, column: 18 }
+          }
+        }],
+        range: [0, 24],
+        loc: {
+          start: { line: 1, column: 0 },
+          end: { line: 1, column: 24 }
+        }
+      },
+      range: [0, 24],
+      loc: {
+        start: { line: 1, column: 0 },
+        end: { line: 1, column: 24 }
+      }
+    },
+
+    '<div><br />7x invalid-js-identifier</div>': {
+      type: 'ExpressionStatement',
+      expression: {
+        type: 'XJSElement',
+        openingElement: {
+          type: 'XJSOpeningElement',
+          name: {
+            type: 'XJSIdentifier',
+            name: 'div',
+            range: [
+              1,
+              4
+            ],
+            loc: {
+              start: {
+                line: 1,
+                column: 1
+              },
+              end: {
+                line: 1,
+                column: 4
+              }
+            }
+          },
+          selfClosing: false,
+          attributes: [],
+          range: [
+            0,
+            5
+          ],
+          loc: {
+            start: {
+              line: 1,
+              column: 0
+            },
+            end: {
+              line: 1,
+              column: 5
+            }
+          }
+        },
+        closingElement: {
+          type: 'XJSClosingElement',
+          name: {
+            type: 'XJSIdentifier',
+            name: 'div',
+            range: [
+              37,
+              40
+            ],
+            loc: {
+              start: {
+                line: 1,
+                column: 37
+              },
+              end: {
+                line: 1,
+                column: 40
+              }
+            }
+          },
+          range: [
+            35,
+            41
+          ],
+          loc: {
+            start: {
+              line: 1,
+              column: 35
+            },
+            end: {
+              line: 1,
+              column: 41
+            }
+          }
+        },
+        children: [{
+          type: 'XJSElement',
+          openingElement: {
+            type: 'XJSOpeningElement',
+            name: {
+              type: 'XJSIdentifier',
+              name: 'br',
+              range: [
+                6,
+                8
+              ],
+              loc: {
+                start: {
+                  line: 1,
+                  column: 6
+                },
+                end: {
+                  line: 1,
+                  column: 8
+                }
+              }
+            },
+            selfClosing: true,
+            attributes: [],
+            range: [
+              5,
+              11
+            ],
+            loc: {
+              start: {
+                line: 1,
+                column: 5
+              },
+              end: {
+                line: 1,
+                column: 11
+              }
+            }
+          },
+          closingElement: null,
+          children: [],
+          range: [
+            5,
+            11
+          ],
+          loc: {
+            start: {
+              line: 1,
+              column: 5
+            },
+            end: {
+              line: 1,
+              column: 11
+            }
+          }
+        }, {
+          type: 'Literal',
+          value: '7x invalid-js-identifier',
+          raw: '7x invalid-js-identifier',
+          range: [
+            11,
+            35
+          ],
+          loc: {
+            start: {
+              line: 1,
+              column: 11
+            },
+            end: {
+              line: 1,
+              column: 35
+            }
+          }
+        }],
+        range: [
+          0,
+          41
+        ],
+        loc: {
+          start: {
+            line: 1,
+            column: 0
+          },
+          end: {
+            line: 1,
+            column: 41
+          }
+        }
+      },
+      range: [
+        0,
+        41
+      ],
+      loc: {
+        start: {
+          line: 1,
+          column: 0
+        },
+        end: {
+          line: 1,
+          column: 41
+        }
+      }
+    },
+
+    '<LeftRight left=<a /> right=<b>monkeys /> gorillas</b> />': {
+      "type": "ExpressionStatement",
+      "expression": {
+        "type": "XJSElement",
+        "openingElement": {
+          "type": "XJSOpeningElement",
+          "name": {
+            "type": "XJSIdentifier",
+            "name": "LeftRight",
+            "range": [
+              1,
+              10
+            ],
+            "loc": {
+              "start": {
+                "line": 1,
+                "column": 1
+              },
+              "end": {
+                "line": 1,
+                "column": 10
+              }
+            }
+          },
+          "selfClosing": true,
+          "attributes": [
+            {
+              "type": "XJSAttribute",
+              "name": {
+                "type": "XJSIdentifier",
+                "name": "left",
+                "range": [
+                  11,
+                  15
+                ],
+                "loc": {
+                  "start": {
+                    "line": 1,
+                    "column": 11
+                  },
+                  "end": {
+                    "line": 1,
+                    "column": 15
+                  }
+                }
+              },
+              "value": {
+                "type": "XJSElement",
+                "openingElement": {
+                  "type": "XJSOpeningElement",
+                  "name": {
+                    "type": "XJSIdentifier",
+                    "name": "a",
+                    "range": [
+                      17,
+                      18
+                    ],
+                    "loc": {
+                      "start": {
+                        "line": 1,
+                        "column": 17
+                      },
+                      "end": {
+                        "line": 1,
+                        "column": 18
+                      }
+                    }
+                  },
+                  "selfClosing": true,
+                  "attributes": [],
+                  "range": [
+                    16,
+                    21
+                  ],
+                  "loc": {
+                    "start": {
+                      "line": 1,
+                      "column": 16
+                    },
+                    "end": {
+                      "line": 1,
+                      "column": 21
+                    }
+                  }
+                },
+                closingElement: null,
+                "children": [],
+                "range": [
+                  16,
+                  21
+                ],
+                "loc": {
+                  "start": {
+                    "line": 1,
+                    "column": 16
+                  },
+                  "end": {
+                    "line": 1,
+                    "column": 21
+                  }
+                }
+              },
+              "range": [
+                11,
+                21
+              ],
+              "loc": {
+                "start": {
+                  "line": 1,
+                  "column": 11
+                },
+                "end": {
+                  "line": 1,
+                  "column": 21
+                }
+              }
+            },
+            {
+              "type": "XJSAttribute",
+              "name": {
+                "type": "XJSIdentifier",
+                "name": "right",
+                "range": [
+                  22,
+                  27
+                ],
+                "loc": {
+                  "start": {
+                    "line": 1,
+                    "column": 22
+                  },
+                  "end": {
+                    "line": 1,
+                    "column": 27
+                  }
+                }
+              },
+              "value": {
+                "type": "XJSElement",
+                "openingElement": {
+                  "type": "XJSOpeningElement",
+                  "name": {
+                    "type": "XJSIdentifier",
+                    "name": "b",
+                    "range": [
+                      29,
+                      30
+                    ],
+                    "loc": {
+                      "start": {
+                        "line": 1,
+                        "column": 29
+                      },
+                      "end": {
+                        "line": 1,
+                        "column": 30
+                      }
+                    }
+                  },
+                  "selfClosing": false,
+                  "attributes": [],
+                  "range": [
+                    28,
+                    31
+                  ],
+                  "loc": {
+                    "start": {
+                      "line": 1,
+                      "column": 28
+                    },
+                    "end": {
+                      "line": 1,
+                      "column": 31
+                    }
+                  }
+                },
+                "closingElement": {
+                  "type": "XJSClosingElement",
+                  "name": {
+                    "type": "XJSIdentifier",
+                    "name": "b",
+                    "range": [
+                      52,
+                      53
+                    ],
+                    "loc": {
+                      "start": {
+                        "line": 1,
+                        "column": 52
+                      },
+                      "end": {
+                        "line": 1,
+                        "column": 53
+                      }
+                    }
+                  },
+                  "range": [
+                    50,
+                    54
+                  ],
+                  "loc": {
+                    "start": {
+                      "line": 1,
+                      "column": 50
+                    },
+                    "end": {
+                      "line": 1,
+                      "column": 54
+                    }
+                  }
+                },
+                "children": [
+                  {
+                    "type": "Literal",
+                    "value": "monkeys /> gorillas",
+                    "raw": "monkeys /> gorillas",
+                    "range": [
+                      31,
+                      50
+                    ],
+                    "loc": {
+                      "start": {
+                        "line": 1,
+                        "column": 31
+                      },
+                      "end": {
+                        "line": 1,
+                        "column": 50
+                      }
+                    }
+                  }
+                ],
+                "range": [
+                  28,
+                  54
+                ],
+                "loc": {
+                  "start": {
+                    "line": 1,
+                    "column": 28
+                  },
+                  "end": {
+                    "line": 1,
+                    "column": 54
+                  }
+                }
+              },
+              "range": [
+                22,
+                54
+              ],
+              "loc": {
+                "start": {
+                  "line": 1,
+                  "column": 22
+                },
+                "end": {
+                  "line": 1,
+                  "column": 54
+                }
+              }
+            }
+          ],
+          "range": [
+            0,
+            57
+          ],
+          "loc": {
+            "start": {
+              "line": 1,
+              "column": 0
+            },
+            "end": {
+              "line": 1,
+              "column": 57
+            }
+          }
+        },
+        closingElement: null,
+        "children": [],
+        "range": [
+          0,
+          57
+        ],
+        "loc": {
+          "start": {
+            "line": 1,
+            "column": 0
+          },
+          "end": {
+            "line": 1,
+            "column": 57
+          }
+        }
+      },
+      "range": [
+        0,
+        57
+      ],
+      "loc": {
+        "start": {
+          "line": 1,
+          "column": 0
+        },
+        "end": {
+          "line": 1,
+          "column": 57
+        }
+      }
+    },
+
+    '<a.b></a.b>': {
+      type: 'ExpressionStatement',
+      expression: {
+        type: 'XJSElement',
+        openingElement: {
+          type: 'XJSOpeningElement',
+          name: {
+            type: 'XJSMemberExpression',
+            object: {
+              type: 'XJSIdentifier',
+              name: 'a',
+              range: [1, 2],
+              loc: {
+                start: { line: 1, column: 1 },
+                end: { line: 1, column: 2 }
+              }
+            },
+            property: {
+              type: 'XJSIdentifier',
+              name: 'b',
+              range: [3, 4],
+              loc: {
+                start: { line: 1, column: 3 },
+                end: { line: 1, column: 4 }
+              }
+            },
+            range: [1, 4],
+            loc: {
+              start: { line: 1, column: 1 },
+              end: { line: 1, column: 4 }
+            }
+          },
+          selfClosing: false,
+          attributes: [],
+          range: [0, 5],
+          loc: {
+            start: { line: 1, column: 0 },
+            end: { line: 1, column: 5 }
+          }
+        },
+        closingElement: {
+          type: 'XJSClosingElement',
+          name: {
+            type: 'XJSMemberExpression',
+            object: {
+              type: 'XJSIdentifier',
+              name: 'a',
+              range: [7, 8],
+              loc: {
+                start: { line: 1, column: 7 },
+                end: { line: 1, column: 8 }
+              }
+            },
+            property: {
+              type: 'XJSIdentifier',
+              name: 'b',
+              range: [9, 10],
+              loc: {
+                start: { line: 1, column: 9 },
+                end: { line: 1, column: 10 }
+              }
+            },
             range: [7, 10],
             loc: {
               start: { line: 1, column: 7 },
@@ -706,770 +1834,20 @@
         end: { line: 1, column: 11 }
       }
     },
-    '<AbC-def\n  test="&#x0026;&#38;">\nbar\nbaz\r\n</AbC-def>': {
-      type: "ExpressionStatement",
+
+    '<a.b.c></a.b.c>': {
+      type: 'ExpressionStatement',
       expression: {
-        type: "XJSElement",
+        type: 'XJSElement',
         openingElement: {
-          type: "XJSOpeningElement",
+          type: 'XJSOpeningElement',
           name: {
-            type: "XJSIdentifier",
-            name: "AbC-def",
-            range: [1, 8],
-            loc: {
-              start: { line: 1, column: 1 },
-              end: { line: 1, column: 8 }
-            }
-          },
-          selfClosing: false,
-          attributes: [{
-            type: "XJSAttribute",
-            name: {
-              type: "XJSIdentifier",
-              name: "test",
-              range: [11, 15],
-              loc: {
-                start: { line: 2, column: 2 },
-                end: { line: 2, column: 6 }
-              }
-            },
-            value: {
-              type: "Literal",
-              value: "&&",
-              raw: '"&#x0026;&#38;"',
-              range: [16, 31],
-              loc: {
-                start: { line: 2, column: 7 },
-                end: { line: 2, column: 22 }
-              }
-            },
-            range: [11, 31],
-            loc: {
-              start: { line: 2, column: 2 },
-              end: { line: 2, column: 22 }
-            }
-          }],
-          range: [0, 32],
-          loc: {
-            start: { line: 1, column: 0 },
-            end: { line: 2, column: 23 }
-          }
-        },
-        closingElement: {
-          type: "XJSClosingElement",
-          name: {
-            type: "XJSIdentifier",
-            name: "AbC-def",
-            range: [44, 51],
-            loc: {
-              start: { line: 5, column: 2 },
-              end: { line: 5, column: 9 }
-            }
-          },
-          range: [42, 52],
-          loc: {
-            start: { line: 5, column: 0 },
-            end: { line: 5, column: 10 }
-          }
-        },
-        children: [{
-          type: "Literal",
-          value: "\nbar\nbaz\r\n",
-          raw: "\nbar\nbaz\r\n",
-          range: [32, 42],
-          loc: {
-            start: { line: 2, column: 23 },
-            end: { line: 5, column: 0 }
-          }
-        }],
-        range: [0, 52],
-        loc: {
-          start: { line: 1, column: 0 },
-          end: { line: 5, column: 10 }
-        }
-      },
-      range: [0, 52],
-      loc: {
-        start: { line: 1, column: 0 },
-        end: { line: 5, column: 10 }
-      }
-    },
-    "<a b={x ? <c /> : <d />} />": {
-      type: "ExpressionStatement",
-      expression: {
-        type: "XJSElement",
-        openingElement: {
-          type: "XJSOpeningElement",
-          name: {
-            type: "XJSIdentifier",
-            name: "a",
-            range: [1, 2],
-            loc: {
-              start: { line: 1, column: 1 },
-              end: { line: 1, column: 2 }
-            }
-          },
-          selfClosing: true,
-          attributes: [{
-            type: "XJSAttribute",
-            name: {
-              type: "XJSIdentifier",
-              name: "b",
-              range: [3, 4],
-              loc: {
-                start: { line: 1, column: 3 },
-                end: { line: 1, column: 4 }
-              }
-            },
-            value: {
-              type: "XJSExpressionContainer",
-              expression: {
-                type: "ConditionalExpression",
-                test: {
-                  type: "Identifier",
-                  name: "x",
-                  range: [6, 7],
-                  loc: {
-                    start: { line: 1, column: 6 },
-                    end: { line: 1, column: 7 }
-                  }
-                },
-                consequent: {
-                  type: "XJSElement",
-                  openingElement: {
-                    type: "XJSOpeningElement",
-                    name: {
-                      type: "XJSIdentifier",
-                      name: "c",
-                      range: [11, 12],
-                      loc: {
-                        start: { line: 1, column: 11 },
-                        end: { line: 1, column: 12 }
-                      }
-                    },
-                    selfClosing: true,
-                    attributes: [],
-                    range: [10, 15],
-                    loc: {
-                      start: { line: 1, column: 10 },
-                      end: { line: 1, column: 15 }
-                    }
-                  },
-                  closingElement: null,
-                  children: [],
-                  range: [10, 15],
-                  loc: {
-                    start: { line: 1, column: 10 },
-                    end: { line: 1, column: 15 }
-                  }
-                },
-                alternate: {
-                  type: "XJSElement",
-                  openingElement: {
-                    type: "XJSOpeningElement",
-                    name: {
-                      type: "XJSIdentifier",
-                      name: "d",
-                      range: [19, 20],
-                      loc: {
-                        start: { line: 1, column: 19 },
-                        end: { line: 1, column: 20 }
-                      }
-                    },
-                    selfClosing: true,
-                    attributes: [],
-                    range: [18, 23],
-                    loc: {
-                      start: { line: 1, column: 18 },
-                      end: { line: 1, column: 23 }
-                    }
-                  },
-                  closingElement: null,
-                  children: [],
-                  range: [18, 23],
-                  loc: {
-                    start: { line: 1, column: 18 },
-                    end: { line: 1, column: 23 }
-                  }
-                },
-                range: [6, 23],
-                loc: {
-                  start: { line: 1, column: 6 },
-                  end: { line: 1, column: 23 }
-                }
-              },
-              range: [5, 24],
-              loc: {
-                start: { line: 1, column: 5 },
-                end: { line: 1, column: 24 }
-              }
-            },
-            range: [3, 24],
-            loc: {
-              start: { line: 1, column: 3 },
-              end: { line: 1, column: 24 }
-            }
-          }],
-          range: [0, 27],
-          loc: {
-            start: { line: 1, column: 0 },
-            end: { line: 1, column: 27 }
-          }
-        },
-        closingElement: null,
-        children: [],
-        range: [0, 27],
-        loc: {
-          start: { line: 1, column: 0 },
-          end: { line: 1, column: 27 }
-        }
-      },
-      range: [0, 27],
-      loc: {
-        start: { line: 1, column: 0 },
-        end: { line: 1, column: 27 }
-      }
-    },
-    "<a>{}</a>": {
-      type: "ExpressionStatement",
-      expression: {
-        type: "XJSElement",
-        openingElement: {
-          type: "XJSOpeningElement",
-          name: {
-            type: "XJSIdentifier",
-            name: "a",
-            range: [1, 2],
-            loc: {
-              start: { line: 1, column: 1 },
-              end: { line: 1, column: 2 }
-            }
-          },
-          selfClosing: false,
-          attributes: [],
-          range: [0, 3],
-          loc: {
-            start: { line: 1, column: 0 },
-            end: { line: 1, column: 3 }
-          }
-        },
-        closingElement: {
-          type: "XJSClosingElement",
-          name: {
-            type: "XJSIdentifier",
-            name: "a",
-            range: [7, 8],
-            loc: {
-              start: { line: 1, column: 7 },
-              end: { line: 1, column: 8 }
-            }
-          },
-          range: [5, 9],
-          loc: {
-            start: { line: 1, column: 5 },
-            end: { line: 1, column: 9 }
-          }
-        },
-        children: [{
-          type: "XJSExpressionContainer",
-          expression: {
-            type: "XJSEmptyExpression",
-            range: [4, 4],
-            loc: {
-              start: { line: 1, column: 4 },
-              end: { line: 1, column: 4 }
-            }
-          },
-          range: [3, 5],
-          loc: {
-            start: { line: 1, column: 3 },
-            end: { line: 1, column: 5 }
-          }
-        }],
-        range: [0, 9],
-        loc: {
-          start: { line: 1, column: 0 },
-          end: { line: 1, column: 9 }
-        }
-      },
-      range: [0, 9],
-      loc: {
-        start: { line: 1, column: 0 },
-        end: { line: 1, column: 9 }
-      }
-    },
-    "<a>{/* this is a comment */}</a>": {
-      type: "ExpressionStatement",
-      expression: {
-        type: "XJSElement",
-        openingElement: {
-          type: "XJSOpeningElement",
-          name: {
-            type: "XJSIdentifier",
-            name: "a",
-            range: [1, 2],
-            loc: {
-              start: { line: 1, column: 1 },
-              end: { line: 1, column: 2 }
-            }
-          },
-          selfClosing: false,
-          attributes: [],
-          range: [0, 3],
-          loc: {
-            start: { line: 1, column: 0 },
-            end: { line: 1, column: 3 }
-          }
-        },
-        closingElement: {
-          type: "XJSClosingElement",
-          name: {
-            type: "XJSIdentifier",
-            name: "a",
-            range: [30, 31],
-            loc: {
-              start: { line: 1, column: 30 },
-              end: { line: 1, column: 31 }
-            }
-          },
-          range: [28, 32],
-          loc: {
-            start: { line: 1, column: 28 },
-            end: { line: 1, column: 32 }
-          }
-        },
-        children: [{
-          type: "XJSExpressionContainer",
-          expression: {
-            type: "XJSEmptyExpression",
-            range: [4, 27],
-            loc: {
-              start: { line: 1, column: 4 },
-              end: { line: 1, column: 27 }
-            }
-          },
-          range: [3, 28],
-          loc: {
-            start: { line: 1, column: 3 },
-            end: { line: 1, column: 28 }
-          }
-        }],
-        range: [0, 32],
-        loc: {
-          start: { line: 1, column: 0 },
-          end: { line: 1, column: 32 }
-        }
-      },
-      range: [0, 32],
-      loc: {
-        start: { line: 1, column: 0 },
-        end: { line: 1, column: 32 }
-      }
-    },
-    "<div>@test content</div>": {
-      type: "ExpressionStatement",
-      expression: {
-        type: "XJSElement",
-        openingElement: {
-          type: "XJSOpeningElement",
-          name: {
-            type: "XJSIdentifier",
-            name: "div",
-            range: [1, 4],
-            loc: {
-              start: { line: 1, column: 1 },
-              end: { line: 1, column: 4 }
-            }
-          },
-          selfClosing: false,
-          attributes: [],
-          range: [0, 5],
-          loc: {
-            start: { line: 1, column: 0 },
-            end: { line: 1, column: 5 }
-          }
-        },
-        closingElement: {
-          type: "XJSClosingElement",
-          name: {
-            type: "XJSIdentifier",
-            name: "div",
-            range: [20, 23],
-            loc: {
-              start: { line: 1, column: 20 },
-              end: { line: 1, column: 23 }
-            }
-          },
-          range: [18, 24],
-          loc: {
-            start: { line: 1, column: 18 },
-            end: { line: 1, column: 24 }
-          }
-        },
-        children: [{
-          type: "Literal",
-          value: "@test content",
-          raw: "@test content",
-          range: [5, 18],
-          loc: {
-            start: { line: 1, column: 5 },
-            end: { line: 1, column: 18 }
-          }
-        }],
-        range: [0, 24],
-        loc: {
-          start: { line: 1, column: 0 },
-          end: { line: 1, column: 24 }
-        }
-      },
-      range: [0, 24],
-      loc: {
-        start: { line: 1, column: 0 },
-        end: { line: 1, column: 24 }
-      }
-    },
-    "<div><br />7x invalid-js-identifier</div>": {
-      type: "ExpressionStatement",
-      expression: {
-        type: "XJSElement",
-        openingElement: {
-          type: "XJSOpeningElement",
-          name: {
-            type: "XJSIdentifier",
-            name: "div",
-            range: [1, 4],
-            loc: {
-              start: { line: 1, column: 1 },
-              end: { line: 1, column: 4 }
-            }
-          },
-          selfClosing: false,
-          attributes: [],
-          range: [0, 5],
-          loc: {
-            start: { line: 1, column: 0 },
-            end: { line: 1, column: 5 }
-          }
-        },
-        closingElement: {
-          type: "XJSClosingElement",
-          name: {
-            type: "XJSIdentifier",
-            name: "div",
-            range: [37, 40],
-            loc: {
-              start: { line: 1, column: 37 },
-              end: { line: 1, column: 40 }
-            }
-          },
-          range: [35, 41],
-          loc: {
-            start: { line: 1, column: 35 },
-            end: { line: 1, column: 41 }
-          }
-        },
-        children: [{
-          type: "XJSElement",
-          openingElement: {
-            type: "XJSOpeningElement",
-            name: {
-              type: "XJSIdentifier",
-              name: "br",
-              range: [6, 8],
-              loc: {
-                start: { line: 1, column: 6 },
-                end: { line: 1, column: 8 }
-              }
-            },
-            selfClosing: true,
-            attributes: [],
-            range: [5, 11],
-            loc: {
-              start: { line: 1, column: 5 },
-              end: { line: 1, column: 11 }
-            }
-          },
-          closingElement: null,
-          children: [],
-          range: [5, 11],
-          loc: {
-            start: { line: 1, column: 5 },
-            end: { line: 1, column: 11 }
-          }
-        }, {
-          type: "Literal",
-          value: "7x invalid-js-identifier",
-          raw: "7x invalid-js-identifier",
-          range: [11, 35],
-          loc: {
-            start: { line: 1, column: 11 },
-            end: { line: 1, column: 35 }
-          }
-        }],
-        range: [0, 41],
-        loc: {
-          start: { line: 1, column: 0 },
-          end: { line: 1, column: 41 }
-        }
-      },
-      range: [0, 41],
-      loc: {
-        start: { line: 1, column: 0 },
-        end: { line: 1, column: 41 }
-      }
-    },
-    "<LeftRight left=<a /> right=<b>monkeys /> gorillas</b> />": {
-      type: "ExpressionStatement",
-      expression: {
-        type: "XJSElement",
-        openingElement: {
-          type: "XJSOpeningElement",
-          name: {
-            type: "XJSIdentifier",
-            name: "LeftRight",
-            range: [1, 10],
-            loc: {
-              start: { line: 1, column: 1 },
-              end: { line: 1, column: 10 }
-            }
-          },
-          selfClosing: true,
-          attributes: [{
-            type: "XJSAttribute",
-            name: {
-              type: "XJSIdentifier",
-              name: "left",
-              range: [11, 15],
-              loc: {
-                start: { line: 1, column: 11 },
-                end: { line: 1, column: 15 }
-              }
-            },
-            value: {
-              type: "XJSElement",
-              openingElement: {
-                type: "XJSOpeningElement",
-                name: {
-                  type: "XJSIdentifier",
-                  name: "a",
-                  range: [17, 18],
-                  loc: {
-                    start: { line: 1, column: 17 },
-                    end: { line: 1, column: 18 }
-                  }
-                },
-                selfClosing: true,
-                attributes: [],
-                range: [16, 21],
-                loc: {
-                  start: { line: 1, column: 16 },
-                  end: { line: 1, column: 21 }
-                }
-              },
-              closingElement: null,
-              children: [],
-              range: [16, 21],
-              loc: {
-                start: { line: 1, column: 16 },
-                end: { line: 1, column: 21 }
-              }
-            },
-            range: [11, 21],
-            loc: {
-              start: { line: 1, column: 11 },
-              end: { line: 1, column: 21 }
-            }
-          }, {
-            type: "XJSAttribute",
-            name: {
-              type: "XJSIdentifier",
-              name: "right",
-              range: [22, 27],
-              loc: {
-                start: { line: 1, column: 22 },
-                end: { line: 1, column: 27 }
-              }
-            },
-            value: {
-              type: "XJSElement",
-              openingElement: {
-                type: "XJSOpeningElement",
-                name: {
-                  type: "XJSIdentifier",
-                  name: "b",
-                  range: [29, 30],
-                  loc: {
-                    start: { line: 1, column: 29 },
-                    end: { line: 1, column: 30 }
-                  }
-                },
-                selfClosing: false,
-                attributes: [],
-                range: [28, 31],
-                loc: {
-                  start: { line: 1, column: 28 },
-                  end: { line: 1, column: 31 }
-                }
-              },
-              closingElement: {
-                type: "XJSClosingElement",
-                name: {
-                  type: "XJSIdentifier",
-                  name: "b",
-                  range: [52, 53],
-                  loc: {
-                    start: { line: 1, column: 52 },
-                    end: { line: 1, column: 53 }
-                  }
-                },
-                range: [50, 54],
-                loc: {
-                  start: { line: 1, column: 50 },
-                  end: { line: 1, column: 54 }
-                }
-              },
-              children: [{
-                type: "Literal",
-                value: "monkeys /> gorillas",
-                raw: "monkeys /> gorillas",
-                range: [31, 50],
-                loc: {
-                  start: { line: 1, column: 31 },
-                  end: { line: 1, column: 50 }
-                }
-              }],
-              range: [28, 54],
-              loc: {
-                start: { line: 1, column: 28 },
-                end: { line: 1, column: 54 }
-              }
-            },
-            range: [22, 54],
-            loc: {
-              start: { line: 1, column: 22 },
-              end: { line: 1, column: 54 }
-            }
-          }],
-          range: [0, 57],
-          loc: {
-            start: { line: 1, column: 0 },
-            end: { line: 1, column: 57 }
-          }
-        },
-        closingElement: null,
-        children: [],
-        range: [0, 57],
-        loc: {
-          start: { line: 1, column: 0 },
-          end: { line: 1, column: 57 }
-        }
-      },
-      range: [0, 57],
-      loc: {
-        start: { line: 1, column: 0 },
-        end: { line: 1, column: 57 }
-      }
-    },
-    "<a.b></a.b>": {
-      type: "ExpressionStatement",
-      expression: {
-        type: "XJSElement",
-        openingElement: {
-          type: "XJSOpeningElement",
-          name: {
-            type: "XJSMemberExpression",
+            type: 'XJSMemberExpression',
             object: {
-              type: "XJSIdentifier",
-              name: "a",
-              range: [1, 2],
-              loc: {
-                start: { line: 1, column: 1 },
-                end: { line: 1, column: 2 }
-              }
-            },
-            property: {
-              type: "XJSIdentifier",
-              name: "b",
-              range: [3, 4],
-              loc: {
-                start: { line: 1, column: 3 },
-                end: { line: 1, column: 4 }
-              }
-            },
-            range: [1, 4],
-            loc: {
-              start: { line: 1, column: 1 },
-              end: { line: 1, column: 4 }
-            }
-          },
-          selfClosing: false,
-          attributes: [],
-          range: [0, 5],
-          loc: {
-            start: { line: 1, column: 0 },
-            end: { line: 1, column: 5 }
-          }
-        },
-        closingElement: {
-          type: "XJSClosingElement",
-          name: {
-            type: "XJSMemberExpression",
-            object: {
-              type: "XJSIdentifier",
-              name: "a",
-              range: [7, 8],
-              loc: {
-                start: { line: 1, column: 7 },
-                end: { line: 1, column: 8 }
-              }
-            },
-            property: {
-              type: "XJSIdentifier",
-              name: "b",
-              range: [9, 10],
-              loc: {
-                start: { line: 1, column: 9 },
-                end: { line: 1, column: 10 }
-              }
-            },
-            range: [7, 10],
-            loc: {
-              start: { line: 1, column: 7 },
-              end: { line: 1, column: 10 }
-            }
-          },
-          range: [5, 11],
-          loc: {
-            start: { line: 1, column: 5 },
-            end: { line: 1, column: 11 }
-          }
-        },
-        children: [],
-        range: [0, 11],
-        loc: {
-          start: { line: 1, column: 0 },
-          end: { line: 1, column: 11 }
-        }
-      },
-      range: [0, 11],
-      loc: {
-        start: { line: 1, column: 0 },
-        end: { line: 1, column: 11 }
-      }
-    },
-    "<a.b.c></a.b.c>": {
-      type: "ExpressionStatement",
-      expression: {
-        type: "XJSElement",
-        openingElement: {
-          type: "XJSOpeningElement",
-          name: {
-            type: "XJSMemberExpression",
-            object: {
-              type: "XJSMemberExpression",
+              type: 'XJSMemberExpression',
               object: {
-                type: "XJSIdentifier",
-                name: "a",
+                type: 'XJSIdentifier',
+                name: 'a',
                 range: [1, 2],
                 loc: {
                   start: { line: 1, column: 1 },
@@ -1477,8 +1855,8 @@
                 }
               },
               property: {
-                type: "XJSIdentifier",
-                name: "b",
+                type: 'XJSIdentifier',
+                name: 'b',
                 range: [3, 4],
                 loc: {
                   start: { line: 1, column: 3 },
@@ -1492,8 +1870,8 @@
               }
             },
             property: {
-              type: "XJSIdentifier",
-              name: "c",
+              type: 'XJSIdentifier',
+              name: 'c',
               range: [5, 6],
               loc: {
                 start: { line: 1, column: 5 },
@@ -1515,14 +1893,14 @@
           }
         },
         closingElement: {
-          type: "XJSClosingElement",
+          type: 'XJSClosingElement',
           name: {
-            type: "XJSMemberExpression",
+            type: 'XJSMemberExpression',
             object: {
-              type: "XJSMemberExpression",
+              type: 'XJSMemberExpression',
               object: {
-                type: "XJSIdentifier",
-                name: "a",
+                type: 'XJSIdentifier',
+                name: 'a',
                 range: [9, 10],
                 loc: {
                   start: { line: 1, column: 9 },
@@ -1530,8 +1908,8 @@
                 }
               },
               property: {
-                type: "XJSIdentifier",
-                name: "b",
+                type: 'XJSIdentifier',
+                name: 'b',
                 range: [11, 12],
                 loc: {
                   start: { line: 1, column: 11 },
@@ -1545,8 +1923,8 @@
               }
             },
             property: {
-              type: "XJSIdentifier",
-              name: "c",
+              type: 'XJSIdentifier',
+              name: 'c',
               range: [13, 14],
               loc: {
                 start: { line: 1, column: 13 },
@@ -1578,18 +1956,22 @@
         end: { line: 1, column: 15 }
       }
     },
-    "(<div />) < x;": {
-      type: "ExpressionStatement",
+
+    // In order to more useful parse errors, we disallow following an
+    // XJSElement by a less-than symbol. In the rare case that the binary
+    // operator was intended, the tag can be wrapped in parentheses:
+    '(<div />) < x;': {
+      type: 'ExpressionStatement',
       expression: {
-        type: "BinaryExpression",
-        operator: "<",
+        type: 'BinaryExpression',
+        operator: '<',
         left: {
-          type: "XJSElement",
+          type: 'XJSElement',
           openingElement: {
-            type: "XJSOpeningElement",
+            type: 'XJSOpeningElement',
             name: {
-              type: "XJSIdentifier",
-              name: "div",
+              type: 'XJSIdentifier',
+              name: 'div',
               range: [2, 5],
               loc: {
                 start: { line: 1, column: 2 },
@@ -1613,8 +1995,8 @@
           }
         },
         right: {
-          type: "Identifier",
-          name: "x",
+          type: 'Identifier',
+          name: 'x',
           range: [12, 13],
           loc: {
             start: { line: 1, column: 12 },
@@ -1633,10077 +2015,1255 @@
         end: { line: 1, column: 14 }
       }
     },
-    "<div {...props} />": {
+
+    '<div {...props} />': {
+      "type": "ExpressionStatement",
+      "expression": {
+        "type": "XJSElement",
+        "openingElement": {
+          "type": "XJSOpeningElement",
+          "name": {
+            "type": "XJSIdentifier",
+            "name": "div",
+            "range": [
+              1,
+              4
+            ],
+            "loc": {
+              "start": {
+                "line": 1,
+                "column": 1
+              },
+              "end": {
+                "line": 1,
+                "column": 4
+              }
+            }
+          },
+          "selfClosing": true,
+          "attributes": [
+            {
+              "type": "XJSSpreadAttribute",
+              "argument": {
+                "type": "Identifier",
+                "name": "props",
+                "range": [
+                  9,
+                  14
+                ],
+                "loc": {
+                  "start": {
+                    "line": 1,
+                    "column": 9
+                  },
+                  "end": {
+                    "line": 1,
+                    "column": 14
+                  }
+                }
+              },
+              "range": [
+                5,
+                15
+              ],
+              "loc": {
+                "start": {
+                  "line": 1,
+                  "column": 5
+                },
+                "end": {
+                  "line": 1,
+                  "column": 15
+                }
+              }
+            }
+          ],
+          "range": [
+            0,
+            18
+          ],
+          "loc": {
+            "start": {
+              "line": 1,
+              "column": 0
+            },
+            "end": {
+              "line": 1,
+              "column": 18
+            }
+          }
+        },
+        closingElement: null,
+        "children": [],
+        "range": [
+          0,
+          18
+        ],
+        "loc": {
+          "start": {
+            "line": 1,
+            "column": 0
+          },
+          "end": {
+            "line": 1,
+            "column": 18
+          }
+        }
+      },
+      "range": [
+        0,
+        18
+      ],
+      "loc": {
+        "start": {
+          "line": 1,
+          "column": 0
+        },
+        "end": {
+          "line": 1,
+          "column": 18
+        }
+      }
+    },
+
+    '<div {...props} post="attribute" />': {
+      "type": "ExpressionStatement",
+      "expression": {
+        "type": "XJSElement",
+        "openingElement": {
+          "type": "XJSOpeningElement",
+          "name": {
+            "type": "XJSIdentifier",
+            "name": "div",
+            "range": [
+              1,
+              4
+            ],
+            "loc": {
+              "start": {
+                "line": 1,
+                "column": 1
+              },
+              "end": {
+                "line": 1,
+                "column": 4
+              }
+            }
+          },
+          "selfClosing": true,
+          "attributes": [
+            {
+              "type": "XJSSpreadAttribute",
+              "argument": {
+                "type": "Identifier",
+                "name": "props",
+                "range": [
+                  9,
+                  14
+                ],
+                "loc": {
+                  "start": {
+                    "line": 1,
+                    "column": 9
+                  },
+                  "end": {
+                    "line": 1,
+                    "column": 14
+                  }
+                }
+              },
+              "range": [
+                5,
+                15
+              ],
+              "loc": {
+                "start": {
+                  "line": 1,
+                  "column": 5
+                },
+                "end": {
+                  "line": 1,
+                  "column": 15
+                }
+              }
+            },
+            {
+              "type": "XJSAttribute",
+              "name": {
+                "type": "XJSIdentifier",
+                "name": "post",
+                "range": [
+                  16,
+                  20
+                ],
+                "loc": {
+                  "start": {
+                    "line": 1,
+                    "column": 16
+                  },
+                  "end": {
+                    "line": 1,
+                    "column": 20
+                  }
+                }
+              },
+              "value": {
+                "type": "Literal",
+                "value": "attribute",
+                "raw": "\"attribute\"",
+                "range": [
+                  21,
+                  32
+                ],
+                "loc": {
+                  "start": {
+                    "line": 1,
+                    "column": 21
+                  },
+                  "end": {
+                    "line": 1,
+                    "column": 32
+                  }
+                }
+              },
+              "range": [
+                16,
+                32
+              ],
+              "loc": {
+                "start": {
+                  "line": 1,
+                  "column": 16
+                },
+                "end": {
+                  "line": 1,
+                  "column": 32
+                }
+              }
+            }
+          ],
+          "range": [
+            0,
+            35
+          ],
+          "loc": {
+            "start": {
+              "line": 1,
+              "column": 0
+            },
+            "end": {
+              "line": 1,
+              "column": 35
+            }
+          }
+        },
+        closingElement: null,
+        "children": [],
+        "range": [
+          0,
+          35
+        ],
+        "loc": {
+          "start": {
+            "line": 1,
+            "column": 0
+          },
+          "end": {
+            "line": 1,
+            "column": 35
+          }
+        }
+      },
+      "range": [
+        0,
+        35
+      ],
+      "loc": {
+        "start": {
+          "line": 1,
+          "column": 0
+        },
+        "end": {
+          "line": 1,
+          "column": 35
+        }
+      }
+    },
+
+    '<div pre="leading" pre2="attribute" {...props}></div>': {
+      "type": "ExpressionStatement",
+      "expression": {
+        "type": "XJSElement",
+        "openingElement": {
+          "type": "XJSOpeningElement",
+          "name": {
+            "type": "XJSIdentifier",
+            "name": "div",
+            "range": [
+              1,
+              4
+            ],
+            "loc": {
+              "start": {
+                "line": 1,
+                "column": 1
+              },
+              "end": {
+                "line": 1,
+                "column": 4
+              }
+            }
+          },
+          "selfClosing": false,
+          "attributes": [
+            {
+              "type": "XJSAttribute",
+              "name": {
+                "type": "XJSIdentifier",
+                "name": "pre",
+                "range": [
+                  5,
+                  8
+                ],
+                "loc": {
+                  "start": {
+                    "line": 1,
+                    "column": 5
+                  },
+                  "end": {
+                    "line": 1,
+                    "column": 8
+                  }
+                }
+              },
+              "value": {
+                "type": "Literal",
+                "value": "leading",
+                "raw": "\"leading\"",
+                "range": [
+                  9,
+                  18
+                ],
+                "loc": {
+                  "start": {
+                    "line": 1,
+                    "column": 9
+                  },
+                  "end": {
+                    "line": 1,
+                    "column": 18
+                  }
+                }
+              },
+              "range": [
+                5,
+                18
+              ],
+              "loc": {
+                "start": {
+                  "line": 1,
+                  "column": 5
+                },
+                "end": {
+                  "line": 1,
+                  "column": 18
+                }
+              }
+            },
+            {
+              "type": "XJSAttribute",
+              "name": {
+                "type": "XJSIdentifier",
+                "name": "pre2",
+                "range": [
+                  19,
+                  23
+                ],
+                "loc": {
+                  "start": {
+                    "line": 1,
+                    "column": 19
+                  },
+                  "end": {
+                    "line": 1,
+                    "column": 23
+                  }
+                }
+              },
+              "value": {
+                "type": "Literal",
+                "value": "attribute",
+                "raw": "\"attribute\"",
+                "range": [
+                  24,
+                  35
+                ],
+                "loc": {
+                  "start": {
+                    "line": 1,
+                    "column": 24
+                  },
+                  "end": {
+                    "line": 1,
+                    "column": 35
+                  }
+                }
+              },
+              "range": [
+                19,
+                35
+              ],
+              "loc": {
+                "start": {
+                  "line": 1,
+                  "column": 19
+                },
+                "end": {
+                  "line": 1,
+                  "column": 35
+                }
+              }
+            },
+            {
+              "type": "XJSSpreadAttribute",
+              "argument": {
+                "type": "Identifier",
+                "name": "props",
+                "range": [
+                  40,
+                  45
+                ],
+                "loc": {
+                  "start": {
+                    "line": 1,
+                    "column": 40
+                  },
+                  "end": {
+                    "line": 1,
+                    "column": 45
+                  }
+                }
+              },
+              "range": [
+                36,
+                46
+              ],
+              "loc": {
+                "start": {
+                  "line": 1,
+                  "column": 36
+                },
+                "end": {
+                  "line": 1,
+                  "column": 46
+                }
+              }
+            }
+          ],
+          "range": [
+            0,
+            47
+          ],
+          "loc": {
+            "start": {
+              "line": 1,
+              "column": 0
+            },
+            "end": {
+              "line": 1,
+              "column": 47
+            }
+          }
+        },
+        "closingElement": {
+          "type": "XJSClosingElement",
+          "name": {
+            "type": "XJSIdentifier",
+            "name": "div",
+            "range": [
+              49,
+              52
+            ],
+            "loc": {
+              "start": {
+                "line": 1,
+                "column": 49
+              },
+              "end": {
+                "line": 1,
+                "column": 52
+              }
+            }
+          },
+          "range": [
+            47,
+            53
+          ],
+          "loc": {
+            "start": {
+              "line": 1,
+              "column": 47
+            },
+            "end": {
+              "line": 1,
+              "column": 53
+            }
+          }
+        },
+        "children": [],
+        "range": [
+          0,
+          53
+        ],
+        "loc": {
+          "start": {
+            "line": 1,
+            "column": 0
+          },
+          "end": {
+            "line": 1,
+            "column": 53
+          }
+        }
+      },
+      "range": [
+        0,
+        53
+      ],
+      "loc": {
+        "start": {
+          "line": 1,
+          "column": 0
+        },
+        "end": {
+          "line": 1,
+          "column": 53
+        }
+      }
+    },
+    '<A aa={aa.bb.cc} bb={bb.cc.dd}><div>{aa.b}</div></A>': {
+      "type": "ExpressionStatement",
+      "start": 0,
+      "end": 52,
+      "loc": {
+        "start": {
+          "line": 1,
+          "column": 0
+        },
+        "end": {
+          "line": 1,
+          "column": 52
+        }
+      },
+      "range": [
+        0,
+        52
+      ],
+      "expression": {
+        "type": "XJSElement",
+        "start": 0,
+        "end": 52,
+        "loc": {
+          "start": {
+            "line": 1,
+            "column": 0
+          },
+          "end": {
+            "line": 1,
+            "column": 52
+          }
+        },
+        "range": [
+          0,
+          52
+        ],
+        "openingElement": {
+          "type": "XJSOpeningElement",
+          "start": 0,
+          "end": 31,
+          "loc": {
+            "start": {
+              "line": 1,
+              "column": 0
+            },
+            "end": {
+              "line": 1,
+              "column": 31
+            }
+          },
+          "range": [
+            0,
+            31
+          ],
+          "attributes": [
+            {
+              "type": "XJSAttribute",
+              "start": 3,
+              "end": 16,
+              "loc": {
+                "start": {
+                  "line": 1,
+                  "column": 3
+                },
+                "end": {
+                  "line": 1,
+                  "column": 16
+                }
+              },
+              "range": [
+                3,
+                16
+              ],
+              "name": {
+                "type": "XJSIdentifier",
+                "start": 3,
+                "end": 5,
+                "loc": {
+                  "start": {
+                    "line": 1,
+                    "column": 3
+                  },
+                  "end": {
+                    "line": 1,
+                    "column": 5
+                  }
+                },
+                "range": [
+                  3,
+                  5
+                ],
+                "name": "aa"
+              },
+              "value": {
+                "type": "XJSExpressionContainer",
+                "start": 6,
+                "end": 16,
+                "loc": {
+                  "start": {
+                    "line": 1,
+                    "column": 6
+                  },
+                  "end": {
+                    "line": 1,
+                    "column": 16
+                  }
+                },
+                "range": [
+                  6,
+                  16
+                ],
+                "expression": {
+                  "type": "MemberExpression",
+                  "start": 7,
+                  "end": 15,
+                  "loc": {
+                    "start": {
+                      "line": 1,
+                      "column": 7
+                    },
+                    "end": {
+                      "line": 1,
+                      "column": 15
+                    }
+                  },
+                  "range": [
+                    7,
+                    15
+                  ],
+                  "object": {
+                    "type": "MemberExpression",
+                    "start": 7,
+                    "end": 12,
+                    "loc": {
+                      "start": {
+                        "line": 1,
+                        "column": 7
+                      },
+                      "end": {
+                        "line": 1,
+                        "column": 12
+                      }
+                    },
+                    "range": [
+                      7,
+                      12
+                    ],
+                    "object": {
+                      "type": "Identifier",
+                      "start": 7,
+                      "end": 9,
+                      "loc": {
+                        "start": {
+                          "line": 1,
+                          "column": 7
+                        },
+                        "end": {
+                          "line": 1,
+                          "column": 9
+                        }
+                      },
+                      "range": [
+                        7,
+                        9
+                      ],
+                      "name": "aa"
+                    },
+                    "property": {
+                      "type": "Identifier",
+                      "start": 10,
+                      "end": 12,
+                      "loc": {
+                        "start": {
+                          "line": 1,
+                          "column": 10
+                        },
+                        "end": {
+                          "line": 1,
+                          "column": 12
+                        }
+                      },
+                      "range": [
+                        10,
+                        12
+                      ],
+                      "name": "bb"
+                    },
+                    "computed": false
+                  },
+                  "property": {
+                    "type": "Identifier",
+                    "start": 13,
+                    "end": 15,
+                    "loc": {
+                      "start": {
+                        "line": 1,
+                        "column": 13
+                      },
+                      "end": {
+                        "line": 1,
+                        "column": 15
+                      }
+                    },
+                    "range": [
+                      13,
+                      15
+                    ],
+                    "name": "cc"
+                  },
+                  "computed": false
+                }
+              }
+            },
+            {
+              "type": "XJSAttribute",
+              "start": 17,
+              "end": 30,
+              "loc": {
+                "start": {
+                  "line": 1,
+                  "column": 17
+                },
+                "end": {
+                  "line": 1,
+                  "column": 30
+                }
+              },
+              "range": [
+                17,
+                30
+              ],
+              "name": {
+                "type": "XJSIdentifier",
+                "start": 17,
+                "end": 19,
+                "loc": {
+                  "start": {
+                    "line": 1,
+                    "column": 17
+                  },
+                  "end": {
+                    "line": 1,
+                    "column": 19
+                  }
+                },
+                "range": [
+                  17,
+                  19
+                ],
+                "name": "bb"
+              },
+              "value": {
+                "type": "XJSExpressionContainer",
+                "start": 20,
+                "end": 30,
+                "loc": {
+                  "start": {
+                    "line": 1,
+                    "column": 20
+                  },
+                  "end": {
+                    "line": 1,
+                    "column": 30
+                  }
+                },
+                "range": [
+                  20,
+                  30
+                ],
+                "expression": {
+                  "type": "MemberExpression",
+                  "start": 21,
+                  "end": 29,
+                  "loc": {
+                    "start": {
+                      "line": 1,
+                      "column": 21
+                    },
+                    "end": {
+                      "line": 1,
+                      "column": 29
+                    }
+                  },
+                  "range": [
+                    21,
+                    29
+                  ],
+                  "object": {
+                    "type": "MemberExpression",
+                    "start": 21,
+                    "end": 26,
+                    "loc": {
+                      "start": {
+                        "line": 1,
+                        "column": 21
+                      },
+                      "end": {
+                        "line": 1,
+                        "column": 26
+                      }
+                    },
+                    "range": [
+                      21,
+                      26
+                    ],
+                    "object": {
+                      "type": "Identifier",
+                      "start": 21,
+                      "end": 23,
+                      "loc": {
+                        "start": {
+                          "line": 1,
+                          "column": 21
+                        },
+                        "end": {
+                          "line": 1,
+                          "column": 23
+                        }
+                      },
+                      "range": [
+                        21,
+                        23
+                      ],
+                      "name": "bb"
+                    },
+                    "property": {
+                      "type": "Identifier",
+                      "start": 24,
+                      "end": 26,
+                      "loc": {
+                        "start": {
+                          "line": 1,
+                          "column": 24
+                        },
+                        "end": {
+                          "line": 1,
+                          "column": 26
+                        }
+                      },
+                      "range": [
+                        24,
+                        26
+                      ],
+                      "name": "cc"
+                    },
+                    "computed": false
+                  },
+                  "property": {
+                    "type": "Identifier",
+                    "start": 27,
+                    "end": 29,
+                    "loc": {
+                      "start": {
+                        "line": 1,
+                        "column": 27
+                      },
+                      "end": {
+                        "line": 1,
+                        "column": 29
+                      }
+                    },
+                    "range": [
+                      27,
+                      29
+                    ],
+                    "name": "dd"
+                  },
+                  "computed": false
+                }
+              }
+            }
+          ],
+          "name": {
+            "type": "XJSIdentifier",
+            "start": 1,
+            "end": 2,
+            "loc": {
+              "start": {
+                "line": 1,
+                "column": 1
+              },
+              "end": {
+                "line": 1,
+                "column": 2
+              }
+            },
+            "range": [
+              1,
+              2
+            ],
+            "name": "A"
+          },
+          "selfClosing": false
+        },
+        "closingElement": {
+          "type": "XJSClosingElement",
+          "start": 48,
+          "end": 52,
+          "loc": {
+            "start": {
+              "line": 1,
+              "column": 48
+            },
+            "end": {
+              "line": 1,
+              "column": 52
+            }
+          },
+          "range": [
+            48,
+            52
+          ],
+          "name": {
+            "type": "XJSIdentifier",
+            "start": 50,
+            "end": 51,
+            "loc": {
+              "start": {
+                "line": 1,
+                "column": 50
+              },
+              "end": {
+                "line": 1,
+                "column": 51
+              }
+            },
+            "range": [
+              50,
+              51
+            ],
+            "name": "A"
+          }
+        },
+        "children": [
+          {
+            "type": "XJSElement",
+            "start": 31,
+            "end": 48,
+            "loc": {
+              "start": {
+                "line": 1,
+                "column": 31
+              },
+              "end": {
+                "line": 1,
+                "column": 48
+              }
+            },
+            "range": [
+              31,
+              48
+            ],
+            "openingElement": {
+              "type": "XJSOpeningElement",
+              "start": 31,
+              "end": 36,
+              "loc": {
+                "start": {
+                  "line": 1,
+                  "column": 31
+                },
+                "end": {
+                  "line": 1,
+                  "column": 36
+                }
+              },
+              "range": [
+                31,
+                36
+              ],
+              "attributes": [],
+              "name": {
+                "type": "XJSIdentifier",
+                "start": 32,
+                "end": 35,
+                "loc": {
+                  "start": {
+                    "line": 1,
+                    "column": 32
+                  },
+                  "end": {
+                    "line": 1,
+                    "column": 35
+                  }
+                },
+                "range": [
+                  32,
+                  35
+                ],
+                "name": "div"
+              },
+              "selfClosing": false
+            },
+            "closingElement": {
+              "type": "XJSClosingElement",
+              "start": 42,
+              "end": 48,
+              "loc": {
+                "start": {
+                  "line": 1,
+                  "column": 42
+                },
+                "end": {
+                  "line": 1,
+                  "column": 48
+                }
+              },
+              "range": [
+                42,
+                48
+              ],
+              "name": {
+                "type": "XJSIdentifier",
+                "start": 44,
+                "end": 47,
+                "loc": {
+                  "start": {
+                    "line": 1,
+                    "column": 44
+                  },
+                  "end": {
+                    "line": 1,
+                    "column": 47
+                  }
+                },
+                "range": [
+                  44,
+                  47
+                ],
+                "name": "div"
+              }
+            },
+            "children": [
+              {
+                "type": "XJSExpressionContainer",
+                "start": 36,
+                "end": 42,
+                "loc": {
+                  "start": {
+                    "line": 1,
+                    "column": 36
+                  },
+                  "end": {
+                    "line": 1,
+                    "column": 42
+                  }
+                },
+                "range": [
+                  36,
+                  42
+                ],
+                "expression": {
+                  "type": "MemberExpression",
+                  "start": 37,
+                  "end": 41,
+                  "loc": {
+                    "start": {
+                      "line": 1,
+                      "column": 37
+                    },
+                    "end": {
+                      "line": 1,
+                      "column": 41
+                    }
+                  },
+                  "range": [
+                    37,
+                    41
+                  ],
+                  "object": {
+                    "type": "Identifier",
+                    "start": 37,
+                    "end": 39,
+                    "loc": {
+                      "start": {
+                        "line": 1,
+                        "column": 37
+                      },
+                      "end": {
+                        "line": 1,
+                        "column": 39
+                      }
+                    },
+                    "range": [
+                      37,
+                      39
+                    ],
+                    "name": "aa"
+                  },
+                  "property": {
+                    "type": "Identifier",
+                    "start": 40,
+                    "end": 41,
+                    "loc": {
+                      "start": {
+                        "line": 1,
+                        "column": 40
+                      },
+                      "end": {
+                        "line": 1,
+                        "column": 41
+                      }
+                    },
+                    "range": [
+                      40,
+                      41
+                    ],
+                    "name": "b"
+                  },
+                  "computed": false
+                }
+              }
+            ]
+          }
+        ]
+      }
+    }
+  },
+  'Regression': {
+    '<p>foo <a href="test"> bar</a> baz</p> ;': {
       type: "ExpressionStatement",
+      start: 0,
+      end: 40,
       expression: {
         type: "XJSElement",
+        start: 0,
+        end: 38,
         openingElement: {
           type: "XJSOpeningElement",
+          start: 0,
+          end: 3,
+          attributes: [],
           name: {
             type: "XJSIdentifier",
-            name: "div",
-            range: [1, 4],
-            loc: {
-              start: { line: 1, column: 1 },
-              end: { line: 1, column: 4 }
-            }
-          },
-          selfClosing: true,
-          attributes: [{
-            type: "XJSSpreadAttribute",
-            argument: {
-              type: "Identifier",
-              name: "props",
-              range: [9, 14],
-              loc: {
-                start: { line: 1, column: 9 },
-                end: { line: 1, column: 14 }
-              }
-            },
-            range: [5, 15],
-            loc: {
-              start: { line: 1, column: 5 },
-              end: { line: 1, column: 15 }
-            }
-          }],
-          range: [0, 18],
-          loc: {
-            start: { line: 1, column: 0 },
-            end: { line: 1, column: 18 }
-          }
-        },
-        closingElement: null,
-        children: [],
-        range: [0, 18],
-        loc: {
-          start: { line: 1, column: 0 },
-          end: { line: 1, column: 18 }
-        }
-      },
-      range: [0, 18],
-      loc: {
-        start: { line: 1, column: 0 },
-        end: { line: 1, column: 18 }
+            start: 1,
+            end: 2,
+            name: "p"
+          },
+          selfClosing: false
+        },
+        closingElement: {
+          type: "XJSClosingElement",
+          start: 34,
+          end: 38,
+          name: {
+            type: "XJSIdentifier",
+            start: 36,
+            end: 37,
+            name: "p"
+          }
+        },
+        children: [
+          {
+            type: "Literal",
+            start: 3,
+            end: 7,
+            value: "foo ",
+            raw: "foo "
+          },
+          {
+            type: "XJSElement",
+            start: 7,
+            end: 30,
+            openingElement: {
+              type: "XJSOpeningElement",
+              start: 7,
+              end: 22,
+              attributes: [{
+                type: "XJSAttribute",
+                start: 10,
+                end: 21,
+                name: {
+                  type: "XJSIdentifier",
+                  start: 10,
+                  end: 14,
+                  name: "href"
+                },
+                value: {
+                  type: "Literal",
+                  start: 15,
+                  end: 21,
+                  value: "test",
+                  raw: "\"test\""
+                }
+              }],
+              name: {
+                type: "XJSIdentifier",
+                start: 8,
+                end: 9,
+                name: "a"
+              },
+              selfClosing: false
+            },
+            closingElement: {
+              type: "XJSClosingElement",
+              start: 26,
+              end: 30,
+              name: {
+                type: "XJSIdentifier",
+                start: 28,
+                end: 29,
+                name: "a"
+              }
+            },
+            children: [{
+              type: "Literal",
+              start: 22,
+              end: 26,
+              value: " bar",
+              raw: " bar"
+            }]
+          },
+          {
+            type: "Literal",
+            start: 30,
+            end: 34,
+            value: " baz",
+            raw: " baz"
+          }
+        ]
       }
     },
-    '<div {...props} post="attribute" />': {
-      type: "ExpressionStatement",
-      expression: {
-        type: "XJSElement",
-        openingElement: {
-          type: "XJSOpeningElement",
-          name: {
-            type: "XJSIdentifier",
-            name: "div",
-            range: [1, 4],
-            loc: {
-              start: { line: 1, column: 1 },
-              end: { line: 1, column: 4 }
-            }
-          },
-          selfClosing: true,
-          attributes: [{
-            type: "XJSSpreadAttribute",
-            argument: {
-              type: "Identifier",
-              name: "props",
-              range: [9, 14],
-              loc: {
-                start: { line: 1, column: 9 },
-                end: { line: 1, column: 14 }
-              }
-            },
-            range: [5, 15],
-            loc: {
-              start: { line: 1, column: 5 },
-              end: { line: 1, column: 15 }
-            }
-          }, {
-            type: "XJSAttribute",
-            name: {
-              type: "XJSIdentifier",
-              name: "post",
-              range: [16, 20],
-              loc: {
-                start: { line: 1, column: 16 },
-                end: { line: 1, column: 20 }
-              }
-            },
-            value: {
-              type: "Literal",
-              value: "attribute",
-              raw: '"attribute"',
-              range: [21, 32],
-              loc: {
-                start: { line: 1, column: 21 },
-                end: { line: 1, column: 32 }
-              }
-            },
-            range: [16, 32],
-            loc: {
-              start: { line: 1, column: 16 },
-              end: { line: 1, column: 32 }
-            }
-          }],
-          range: [0, 35],
-          loc: {
-            start: { line: 1, column: 0 },
-            end: { line: 1, column: 35 }
-          }
-        },
-        closingElement: null,
-        children: [],
-        range: [0, 35],
-        loc: {
-          start: { line: 1, column: 0 },
-          end: { line: 1, column: 35 }
-        }
-      },
-      range: [0, 35],
-      loc: {
-        start: { line: 1, column: 0 },
-        end: { line: 1, column: 35 }
-      }
-    },
-    '<div pre="leading" pre2="attribute" {...props}></div>': {
-      type: "ExpressionStatement",
-      expression: {
-        type: "XJSElement",
-        openingElement: {
-          type: "XJSOpeningElement",
-          name: {
-            type: "XJSIdentifier",
-            name: "div",
-            range: [1, 4],
-            loc: {
-              start: { line: 1, column: 1 },
-              end: { line: 1, column: 4 }
-            }
-          },
-          selfClosing: false,
-          attributes: [{
-            type: "XJSAttribute",
-            name: {
-              type: "XJSIdentifier",
-              name: "pre",
-              range: [5, 8],
-              loc: {
-                start: { line: 1, column: 5 },
-                end: { line: 1, column: 8 }
-              }
-            },
-            value: {
-              type: "Literal",
-              value: "leading",
-              raw: '"leading"',
-              range: [9, 18],
-              loc: {
-                start: { line: 1, column: 9 },
-                end: { line: 1, column: 18 }
-              }
-            },
-            range: [5, 18],
-            loc: {
-              start: { line: 1, column: 5 },
-              end: { line: 1, column: 18 }
-            }
-          }, {
-            type: "XJSAttribute",
-            name: {
-              type: "XJSIdentifier",
-              name: "pre2",
-              range: [19, 23],
-              loc: {
-                start: { line: 1, column: 19 },
-                end: { line: 1, column: 23 }
-              }
-            },
-            value: {
-              type: "Literal",
-              value: "attribute",
-              raw: '"attribute"',
-              range: [24, 35],
-              loc: {
-                start: { line: 1, column: 24 },
-                end: { line: 1, column: 35 }
-              }
-            },
-            range: [19, 35],
-            loc: {
-              start: { line: 1, column: 19 },
-              end: { line: 1, column: 35 }
-            }
-          }, {
-            type: "XJSSpreadAttribute",
-            argument: {
-              type: "Identifier",
-              name: "props",
-              range: [40, 45],
-              loc: {
-                start: { line: 1, column: 40 },
-                end: { line: 1, column: 45 }
-              }
-            },
-            range: [36, 46],
-            loc: {
-              start: { line: 1, column: 36 },
-              end: { line: 1, column: 46 }
-            }
-          }],
-          range: [0, 47],
-          loc: {
-            start: { line: 1, column: 0 },
-            end: { line: 1, column: 47 }
-          }
-        },
-        closingElement: {
-          type: "XJSClosingElement",
-          name: {
-            type: "XJSIdentifier",
-            name: "div",
-            range: [49, 52],
-            loc: {
-              start: { line: 1, column: 49 },
-              end: { line: 1, column: 52 }
-            }
-          },
-          range: [47, 53],
-          loc: {
-            start: { line: 1, column: 47 },
-            end: { line: 1, column: 53 }
-          }
-        },
-        children: [],
-        range: [0, 53],
-        loc: {
-          start: { line: 1, column: 0 },
-          end: { line: 1, column: 53 }
-        }
-      },
-      range: [0, 53],
-      loc: {
-        start: { line: 1, column: 0 },
-        end: { line: 1, column: 53 }
-      }
-    },
-    "<a>  </a>": {
-      type: "ExpressionStatement",
-      expression: {
-        type: "XJSElement",
-        openingElement: {
-          type: "XJSOpeningElement",
-          name: {
-            type: "XJSIdentifier",
-            name: "a",
-            range: [1, 2],
-            loc: {
-              start: { line: 1, column: 1 },
-              end: { line: 1, column: 2 }
-            }
-          },
-          selfClosing: false,
-          attributes: [],
-          range: [0, 3],
-          loc: {
-            start: { line: 1, column: 0 },
-            end: { line: 1, column: 3 }
-          }
-        },
-        closingElement: {
-          type: "XJSClosingElement",
-          name: {
-            type: "XJSIdentifier",
-            name: "a",
-            range: [7, 8],
-            loc: {
-              start: { line: 1, column: 7 },
-              end: { line: 1, column: 8 }
-            }
-          },
-          range: [5, 9],
-          loc: {
-            start: { line: 1, column: 5 },
-            end: { line: 1, column: 9 }
-          }
-        },
-        children: [{
-          type: "Literal",
-          value: "  ",
-          raw: "  ",
-          range: [3, 5],
-          loc: {
-            start: { line: 1, column: 3 },
-            end: { line: 1, column: 5 }
-          }
-        }],
-        range: [0, 9],
-        loc: {
-          start: { line: 1, column: 0 },
-          end: { line: 1, column: 9 }
-        }
-      },
-      range: [0, 9],
-      loc: {
-        start: { line: 1, column: 0 },
-        end: { line: 1, column: 9 }
-      }
-    },
-  },
-  "Type Annotations": {
-    "function foo(numVal: any){}": {
-      type: "FunctionDeclaration",
-      id: {
-        type: "Identifier",
-        name: "foo",
-        range: [9, 12],
-        loc: {
-          start: { line: 1, column: 9 },
-          end: { line: 1, column: 12 }
-        }
-      },
-      params: [{
-        type: "Identifier",
-        name: "numVal",
-        typeAnnotation: {
-          type: "TypeAnnotation",
-          typeAnnotation: {
-            type: "AnyTypeAnnotation",
-            range: [21, 24],
-            loc: {
-              start: { line: 1, column: 21 },
-              end: { line: 1, column: 24 }
-            }
-          },
-          range: [19, 24],
-          loc: {
-            start: { line: 1, column: 19 },
-            end: { line: 1, column: 24 }
-          }
-        },
-        range: [13, 24],
-        loc: {
-          start: { line: 1, column: 13 },
-          end: { line: 1, column: 24 }
-        }
-      }],
-      defaults: [],
-      body: {
-        type: "BlockStatement",
-        body: [],
-        range: [25, 27],
-        loc: {
-          start: { line: 1, column: 25 },
-          end: { line: 1, column: 27 }
-        }
-      },
-      rest: null,
-      generator: false,
-      expression: false,
-      range: [0, 27],
-      loc: {
-        start: { line: 1, column: 0 },
-        end: { line: 1, column: 27 }
-      }
-    },
-    "function foo(numVal: number){}": {
-      type: "FunctionDeclaration",
-      id: {
-        type: "Identifier",
-        name: "foo",
-        range: [9, 12],
-        loc: {
-          start: { line: 1, column: 9 },
-          end: { line: 1, column: 12 }
-        }
-      },
-      params: [{
-        type: "Identifier",
-        name: "numVal",
-        typeAnnotation: {
-          type: "TypeAnnotation",
-          typeAnnotation: {
-            type: "NumberTypeAnnotation",
-            range: [21, 27],
-            loc: {
-              start: { line: 1, column: 21 },
-              end: { line: 1, column: 27 }
-            }
-          },
-          range: [19, 27],
-          loc: {
-            start: { line: 1, column: 19 },
-            end: { line: 1, column: 27 }
-          }
-        },
-        range: [13, 27],
-        loc: {
-          start: { line: 1, column: 13 },
-          end: { line: 1, column: 27 }
-        }
-      }],
-      defaults: [],
-      body: {
-        type: "BlockStatement",
-        body: [],
-        range: [28, 30],
-        loc: {
-          start: { line: 1, column: 28 },
-          end: { line: 1, column: 30 }
-        }
-      },
-      rest: null,
-      generator: false,
-      expression: false,
-      range: [0, 30],
-      loc: {
-        start: { line: 1, column: 0 },
-        end: { line: 1, column: 30 }
-      }
-    },
-    "function foo(numVal: number, strVal: string){}": {
-      type: "FunctionDeclaration",
-      id: {
-        type: "Identifier",
-        name: "foo",
-        range: [9, 12],
-        loc: {
-          start: { line: 1, column: 9 },
-          end: { line: 1, column: 12 }
-        }
-      },
-      params: [{
-        type: "Identifier",
-        name: "numVal",
-        typeAnnotation: {
-          type: "TypeAnnotation",
-          typeAnnotation: {
-            type: "NumberTypeAnnotation",
-            range: [21, 27],
-            loc: {
-              start: { line: 1, column: 21 },
-              end: { line: 1, column: 27 }
-            }
-          },
-          range: [19, 27],
-          loc: {
-            start: { line: 1, column: 19 },
-            end: { line: 1, column: 27 }
-          }
-        },
-        range: [13, 27],
-        loc: {
-          start: { line: 1, column: 13 },
-          end: { line: 1, column: 27 }
-        }
-      }, {
-        type: "Identifier",
-        name: "strVal",
-        typeAnnotation: {
-          type: "TypeAnnotation",
-          typeAnnotation: {
-            type: "StringTypeAnnotation",
-            range: [37, 43],
-            loc: {
-              start: { line: 1, column: 37 },
-              end: { line: 1, column: 43 }
-            }
-          },
-          range: [35, 43],
-          loc: {
-            start: { line: 1, column: 35 },
-            end: { line: 1, column: 43 }
-          }
-        },
-        range: [29, 43],
-        loc: {
-          start: { line: 1, column: 29 },
-          end: { line: 1, column: 43 }
-        }
-      }],
-      defaults: [],
-      body: {
-        type: "BlockStatement",
-        body: [],
-        range: [44, 46],
-        loc: {
-          start: { line: 1, column: 44 },
-          end: { line: 1, column: 46 }
-        }
-      },
-      rest: null,
-      generator: false,
-      expression: false,
-      range: [0, 46],
-      loc: {
-        start: { line: 1, column: 0 },
-        end: { line: 1, column: 46 }
-      }
-    },
-    "function foo(numVal: number, untypedVal){}": {
-      type: "FunctionDeclaration",
-      id: {
-        type: "Identifier",
-        name: "foo",
-        range: [9, 12],
-        loc: {
-          start: { line: 1, column: 9 },
-          end: { line: 1, column: 12 }
-        }
-      },
-      params: [{
-        type: "Identifier",
-        name: "numVal",
-        typeAnnotation: {
-          type: "TypeAnnotation",
-          typeAnnotation: {
-            type: "NumberTypeAnnotation",
-            range: [21, 27],
-            loc: {
-              start: { line: 1, column: 21 },
-              end: { line: 1, column: 27 }
-            }
-          },
-          range: [19, 27],
-          loc: {
-            start: { line: 1, column: 19 },
-            end: { line: 1, column: 27 }
-          }
-        },
-        range: [13, 27],
-        loc: {
-          start: { line: 1, column: 13 },
-          end: { line: 1, column: 27 }
-        }
-      }, {
-        type: "Identifier",
-        name: "untypedVal",
-        range: [29, 39],
-        loc: {
-          start: { line: 1, column: 29 },
-          end: { line: 1, column: 39 }
-        }
-      }],
-      defaults: [],
-      body: {
-        type: "BlockStatement",
-        body: [],
-        range: [40, 42],
-        loc: {
-          start: { line: 1, column: 40 },
-          end: { line: 1, column: 42 }
-        }
-      },
-      rest: null,
-      generator: false,
-      expression: false,
-      range: [0, 42],
-      loc: {
-        start: { line: 1, column: 0 },
-        end: { line: 1, column: 42 }
-      }
-    },
-    "function foo(untypedVal, numVal: number){}": {
-      type: "FunctionDeclaration",
-      id: {
-        type: "Identifier",
-        name: "foo",
-        range: [9, 12],
-        loc: {
-          start: { line: 1, column: 9 },
-          end: { line: 1, column: 12 }
-        }
-      },
-      params: [{
-        type: "Identifier",
-        name: "untypedVal",
-        range: [13, 23],
-        loc: {
-          start: { line: 1, column: 13 },
-          end: { line: 1, column: 23 }
-        }
-      }, {
-        type: "Identifier",
-        name: "numVal",
-        typeAnnotation: {
-          type: "TypeAnnotation",
-          typeAnnotation: {
-            type: "NumberTypeAnnotation",
-            range: [33, 39],
-            loc: {
-              start: { line: 1, column: 33 },
-              end: { line: 1, column: 39 }
-            }
-          },
-          range: [31, 39],
-          loc: {
-            start: { line: 1, column: 31 },
-            end: { line: 1, column: 39 }
-          }
-        },
-        range: [25, 39],
-        loc: {
-          start: { line: 1, column: 25 },
-          end: { line: 1, column: 39 }
-        }
-      }],
-      defaults: [],
-      body: {
-        type: "BlockStatement",
-        body: [],
-        range: [40, 42],
-        loc: {
-          start: { line: 1, column: 40 },
-          end: { line: 1, column: 42 }
-        }
-      },
-      rest: null,
-      generator: false,
-      expression: false,
-      range: [0, 42],
-      loc: {
-        start: { line: 1, column: 0 },
-        end: { line: 1, column: 42 }
-      }
-    },
-    "function foo(nullableNum: ?number){}": {
-      type: "FunctionDeclaration",
-      id: {
-        type: "Identifier",
-        name: "foo",
-        range: [9, 12],
-        loc: {
-          start: { line: 1, column: 9 },
-          end: { line: 1, column: 12 }
-        }
-      },
-      params: [{
-        type: "Identifier",
-        name: "nullableNum",
-        typeAnnotation: {
-          type: "TypeAnnotation",
-          typeAnnotation: {
-            type: "NullableTypeAnnotation",
-            typeAnnotation: {
-              type: "NumberTypeAnnotation",
-              range: [27, 33],
-              loc: {
-                start: { line: 1, column: 27 },
-                end: { line: 1, column: 33 }
-              }
-            },
-            range: [26, 33],
-            loc: {
-              start: { line: 1, column: 26 },
-              end: { line: 1, column: 33 }
-            }
-          },
-          range: [24, 33],
-          loc: {
-            start: { line: 1, column: 24 },
-            end: { line: 1, column: 33 }
-          }
-        },
-        range: [13, 33],
-        loc: {
-          start: { line: 1, column: 13 },
-          end: { line: 1, column: 33 }
-        }
-      }],
-      defaults: [],
-      body: {
-        type: "BlockStatement",
-        body: [],
-        range: [34, 36],
-        loc: {
-          start: { line: 1, column: 34 },
-          end: { line: 1, column: 36 }
-        }
-      },
-      rest: null,
-      generator: false,
-      expression: false,
-      range: [0, 36],
-      loc: {
-        start: { line: 1, column: 0 },
-        end: { line: 1, column: 36 }
-      }
-    },
-    "function foo(callback: () => void){}": {
-      type: "FunctionDeclaration",
-      id: {
-        type: "Identifier",
-        name: "foo",
-        range: [9, 12],
-        loc: {
-          start: { line: 1, column: 9 },
-          end: { line: 1, column: 12 }
-        }
-      },
-      params: [{
-        type: "Identifier",
-        name: "callback",
-        typeAnnotation: {
-          type: "TypeAnnotation",
-          typeAnnotation: {
-            type: "FunctionTypeAnnotation",
-            params: [],
-            returnType: {
-              type: "VoidTypeAnnotation",
-              range: [29, 33],
-              loc: {
-                start: { line: 1, column: 29 },
-                end: { line: 1, column: 33 }
-              }
-            },
-            rest: null,
-            typeParameters: null,
-            range: [23, 33],
-            loc: {
-              start: { line: 1, column: 23 },
-              end: { line: 1, column: 33 }
-            }
-          },
-          range: [21, 33],
-          loc: {
-            start: { line: 1, column: 21 },
-            end: { line: 1, column: 33 }
-          }
-        },
-        range: [13, 33],
-        loc: {
-          start: { line: 1, column: 13 },
-          end: { line: 1, column: 33 }
-        }
-      }],
-      defaults: [],
-      body: {
-        type: "BlockStatement",
-        body: [],
-        range: [34, 36],
-        loc: {
-          start: { line: 1, column: 34 },
-          end: { line: 1, column: 36 }
-        }
-      },
-      rest: null,
-      generator: false,
-      expression: false,
-      range: [0, 36],
-      loc: {
-        start: { line: 1, column: 0 },
-        end: { line: 1, column: 36 }
-      }
-    },
-    "function foo(callback: () => number){}": {
-      type: "FunctionDeclaration",
-      id: {
-        type: "Identifier",
-        name: "foo",
-        range: [9, 12],
-        loc: {
-          start: { line: 1, column: 9 },
-          end: { line: 1, column: 12 }
-        }
-      },
-      params: [{
-        type: "Identifier",
-        name: "callback",
-        typeAnnotation: {
-          type: "TypeAnnotation",
-          typeAnnotation: {
-            type: "FunctionTypeAnnotation",
-            params: [],
-            returnType: {
-              type: "NumberTypeAnnotation",
-              range: [29, 35],
-              loc: {
-                start: { line: 1, column: 29 },
-                end: { line: 1, column: 35 }
-              }
-            },
-            rest: null,
-            typeParameters: null,
-            range: [23, 35],
-            loc: {
-              start: { line: 1, column: 23 },
-              end: { line: 1, column: 35 }
-            }
-          },
-          range: [21, 35],
-          loc: {
-            start: { line: 1, column: 21 },
-            end: { line: 1, column: 35 }
-          }
-        },
-        range: [13, 35],
-        loc: {
-          start: { line: 1, column: 13 },
-          end: { line: 1, column: 35 }
-        }
-      }],
-      defaults: [],
-      body: {
-        type: "BlockStatement",
-        body: [],
-        range: [36, 38],
-        loc: {
-          start: { line: 1, column: 36 },
-          end: { line: 1, column: 38 }
-        }
-      },
-      rest: null,
-      generator: false,
-      expression: false,
-      range: [0, 38],
-      loc: {
-        start: { line: 1, column: 0 },
-        end: { line: 1, column: 38 }
-      }
-    },
-    "function foo(callback: (_:bool) => number){}": {
-      type: "FunctionDeclaration",
-      id: {
-        type: "Identifier",
-        name: "foo",
-        range: [9, 12],
-        loc: {
-          start: { line: 1, column: 9 },
-          end: { line: 1, column: 12 }
-        }
-      },
-      params: [{
-        type: "Identifier",
-        name: "callback",
-        typeAnnotation: {
-          type: "TypeAnnotation",
-          typeAnnotation: {
-            type: "FunctionTypeAnnotation",
-            params: [{
-              type: "FunctionTypeParam",
-              name: {
-                type: "Identifier",
-                name: "_",
-                range: [24, 25],
-                loc: {
-                  start: { line: 1, column: 24 },
-                  end: { line: 1, column: 25 }
-                }
-              },
-              typeAnnotation: {
-                type: "BooleanTypeAnnotation",
-                range: [26, 30],
-                loc: {
-                  start: { line: 1, column: 26 },
-                  end: { line: 1, column: 30 }
-                }
-              },
-              optional: false,
-              range: [24, 30],
-              loc: {
-                start: { line: 1, column: 24 },
-                end: { line: 1, column: 30 }
-              }
-            }],
-            returnType: {
-              type: "NumberTypeAnnotation",
-              range: [35, 41],
-              loc: {
-                start: { line: 1, column: 35 },
-                end: { line: 1, column: 41 }
-              }
-            },
-            rest: null,
-            typeParameters: null,
-            range: [23, 41],
-            loc: {
-              start: { line: 1, column: 23 },
-              end: { line: 1, column: 41 }
-            }
-          },
-          range: [21, 41],
-          loc: {
-            start: { line: 1, column: 21 },
-            end: { line: 1, column: 41 }
-          }
-        },
-        range: [13, 41],
-        loc: {
-          start: { line: 1, column: 13 },
-          end: { line: 1, column: 41 }
-        }
-      }],
-      defaults: [],
-      body: {
-        type: "BlockStatement",
-        body: [],
-        range: [42, 44],
-        loc: {
-          start: { line: 1, column: 42 },
-          end: { line: 1, column: 44 }
-        }
-      },
-      rest: null,
-      generator: false,
-      expression: false,
-      range: [0, 44],
-      loc: {
-        start: { line: 1, column: 0 },
-        end: { line: 1, column: 44 }
-      }
-    },
-    "function foo(callback: (_1:bool, _2:string) => number){}": {
-      type: "FunctionDeclaration",
-      id: {
-        type: "Identifier",
-        name: "foo",
-        range: [9, 12],
-        loc: {
-          start: { line: 1, column: 9 },
-          end: { line: 1, column: 12 }
-        }
-      },
-      params: [{
-        type: "Identifier",
-        name: "callback",
-        typeAnnotation: {
-          type: "TypeAnnotation",
-          typeAnnotation: {
-            type: "FunctionTypeAnnotation",
-            params: [{
-              type: "FunctionTypeParam",
-              name: {
-                type: "Identifier",
-                name: "_1",
-                range: [24, 26],
-                loc: {
-                  start: { line: 1, column: 24 },
-                  end: { line: 1, column: 26 }
-                }
-              },
-              typeAnnotation: {
-                type: "BooleanTypeAnnotation",
-                range: [27, 31],
-                loc: {
-                  start: { line: 1, column: 27 },
-                  end: { line: 1, column: 31 }
-                }
-              },
-              optional: false,
-              range: [24, 31],
-              loc: {
-                start: { line: 1, column: 24 },
-                end: { line: 1, column: 31 }
-              }
-            }, {
-              type: "FunctionTypeParam",
-              name: {
-                type: "Identifier",
-                name: "_2",
-                range: [33, 35],
-                loc: {
-                  start: { line: 1, column: 33 },
-                  end: { line: 1, column: 35 }
-                }
-              },
-              typeAnnotation: {
-                type: "StringTypeAnnotation",
-                range: [36, 42],
-                loc: {
-                  start: { line: 1, column: 36 },
-                  end: { line: 1, column: 42 }
-                }
-              },
-              optional: false,
-              range: [33, 42],
-              loc: {
-                start: { line: 1, column: 33 },
-                end: { line: 1, column: 42 }
-              }
-            }],
-            returnType: {
-              type: "NumberTypeAnnotation",
-              range: [47, 53],
-              loc: {
-                start: { line: 1, column: 47 },
-                end: { line: 1, column: 53 }
-              }
-            },
-            rest: null,
-            typeParameters: null,
-            range: [23, 53],
-            loc: {
-              start: { line: 1, column: 23 },
-              end: { line: 1, column: 53 }
-            }
-          },
-          range: [21, 53],
-          loc: {
-            start: { line: 1, column: 21 },
-            end: { line: 1, column: 53 }
-          }
-        },
-        range: [13, 53],
-        loc: {
-          start: { line: 1, column: 13 },
-          end: { line: 1, column: 53 }
-        }
-      }],
-      defaults: [],
-      body: {
-        type: "BlockStatement",
-        body: [],
-        range: [54, 56],
-        loc: {
-          start: { line: 1, column: 54 },
-          end: { line: 1, column: 56 }
-        }
-      },
-      rest: null,
-      generator: false,
-      expression: false,
-      range: [0, 56],
-      loc: {
-        start: { line: 1, column: 0 },
-        end: { line: 1, column: 56 }
-      }
-    },
-    "function foo(callback: (_1:bool, ...foo:Array<number>) => number){}": {
-      type: "FunctionDeclaration",
-      id: {
-        type: "Identifier",
-        name: "foo",
-        range: [9, 12],
-        loc: {
-          start: { line: 1, column: 9 },
-          end: { line: 1, column: 12 }
-        }
-      },
-      params: [{
-        type: "Identifier",
-        name: "callback",
-        typeAnnotation: {
-          type: "TypeAnnotation",
-          typeAnnotation: {
-            type: "FunctionTypeAnnotation",
-            params: [{
-              type: "FunctionTypeParam",
-              name: {
-                type: "Identifier",
-                name: "_1",
-                range: [24, 26],
-                loc: {
-                  start: { line: 1, column: 24 },
-                  end: { line: 1, column: 26 }
-                }
-              },
-              typeAnnotation: {
-                type: "BooleanTypeAnnotation",
-                range: [27, 31],
-                loc: {
-                  start: { line: 1, column: 27 },
-                  end: { line: 1, column: 31 }
-                }
-              },
-              optional: false,
-              range: [24, 31],
-              loc: {
-                start: { line: 1, column: 24 },
-                end: { line: 1, column: 31 }
-              }
-            }],
-            returnType: {
-              type: "NumberTypeAnnotation",
-              range: [58, 64],
-              loc: {
-                start: { line: 1, column: 58 },
-                end: { line: 1, column: 64 }
-              }
-            },
-            rest: {
-              type: "FunctionTypeParam",
-              name: {
-                type: "Identifier",
-                name: "foo",
-                range: [36, 39],
-                loc: {
-                  start: { line: 1, column: 36 },
-                  end: { line: 1, column: 39 }
-                }
-              },
-              typeAnnotation: {
-                type: "GenericTypeAnnotation",
-                id: {
-                  type: "Identifier",
-                  name: "Array",
-                  range: [40, 45],
-                  loc: {
-                    start: { line: 1, column: 40 },
-                    end: { line: 1, column: 45 }
-                  }
-                },
-                typeParameters: {
-                  type: "TypeParameterInstantiation",
-                  params: [{
-                    type: "NumberTypeAnnotation",
-                    range: [46, 52],
-                    loc: {
-                      start: { line: 1, column: 46 },
-                      end: { line: 1, column: 52 }
-                    }
-                  }],
-                  range: [45, 53],
-                  loc: {
-                    start: { line: 1, column: 45 },
-                    end: { line: 1, column: 53 }
-                  }
-                },
-                range: [40, 53],
-                loc: {
-                  start: { line: 1, column: 40 },
-                  end: { line: 1, column: 53 }
-                }
-              },
-              optional: false,
-              range: [36, 53],
-              loc: {
-                start: { line: 1, column: 36 },
-                end: { line: 1, column: 53 }
-              }
-            },
-            typeParameters: null,
-            range: [23, 64],
-            loc: {
-              start: { line: 1, column: 23 },
-              end: { line: 1, column: 64 }
-            }
-          },
-          range: [21, 64],
-          loc: {
-            start: { line: 1, column: 21 },
-            end: { line: 1, column: 64 }
-          }
-        },
-        range: [13, 64],
-        loc: {
-          start: { line: 1, column: 13 },
-          end: { line: 1, column: 64 }
-        }
-      }],
-      defaults: [],
-      body: {
-        type: "BlockStatement",
-        body: [],
-        range: [65, 67],
-        loc: {
-          start: { line: 1, column: 65 },
-          end: { line: 1, column: 67 }
-        }
-      },
-      rest: null,
-      generator: false,
-      expression: false,
-      range: [0, 67],
-      loc: {
-        start: { line: 1, column: 0 },
-        end: { line: 1, column: 67 }
-      }
-    },
-    "function foo():number{}": {
-      type: "FunctionDeclaration",
-      id: {
-        type: "Identifier",
-        name: "foo",
-        range: [9, 12],
-        loc: {
-          start: { line: 1, column: 9 },
-          end: { line: 1, column: 12 }
-        }
-      },
-      params: [],
-      defaults: [],
-      body: {
-        type: "BlockStatement",
-        body: [],
-        range: [21, 23],
-        loc: {
-          start: { line: 1, column: 21 },
-          end: { line: 1, column: 23 }
-        }
-      },
-      rest: null,
-      generator: false,
-      expression: false,
-      returnType: {
-        type: "TypeAnnotation",
-        typeAnnotation: {
-          type: "NumberTypeAnnotation",
-          range: [15, 21],
-          loc: {
-            start: { line: 1, column: 15 },
-            end: { line: 1, column: 21 }
-          }
-        },
-        range: [14, 21],
-        loc: {
-          start: { line: 1, column: 14 },
-          end: { line: 1, column: 21 }
-        }
-      },
-      range: [0, 23],
-      loc: {
-        start: { line: 1, column: 0 },
-        end: { line: 1, column: 23 }
-      }
-    },
-    "function foo():() => void{}": {
-      type: "FunctionDeclaration",
-      id: {
-        type: "Identifier",
-        name: "foo",
-        range: [9, 12],
-        loc: {
-          start: { line: 1, column: 9 },
-          end: { line: 1, column: 12 }
-        }
-      },
-      params: [],
-      defaults: [],
-      body: {
-        type: "BlockStatement",
-        body: [],
-        range: [25, 27],
-        loc: {
-          start: { line: 1, column: 25 },
-          end: { line: 1, column: 27 }
-        }
-      },
-      rest: null,
-      generator: false,
-      expression: false,
-      returnType: {
-        type: "TypeAnnotation",
-        typeAnnotation: {
-          type: "FunctionTypeAnnotation",
-          params: [],
-          returnType: {
-            type: "VoidTypeAnnotation",
-            range: [21, 25],
-            loc: {
-              start: { line: 1, column: 21 },
-              end: { line: 1, column: 25 }
-            }
-          },
-          rest: null,
-          typeParameters: null,
-          range: [15, 25],
-          loc: {
-            start: { line: 1, column: 15 },
-            end: { line: 1, column: 25 }
-          }
-        },
-        range: [14, 25],
-        loc: {
-          start: { line: 1, column: 14 },
-          end: { line: 1, column: 25 }
-        }
-      },
-      range: [0, 27],
-      loc: {
-        start: { line: 1, column: 0 },
-        end: { line: 1, column: 27 }
-      }
-    },
-    "function foo():(_:bool) => number{}": {
-      type: "FunctionDeclaration",
-      id: {
-        type: "Identifier",
-        name: "foo",
-        range: [9, 12],
-        loc: {
-          start: { line: 1, column: 9 },
-          end: { line: 1, column: 12 }
-        }
-      },
-      params: [],
-      defaults: [],
-      body: {
-        type: "BlockStatement",
-        body: [],
-        range: [33, 35],
-        loc: {
-          start: { line: 1, column: 33 },
-          end: { line: 1, column: 35 }
-        }
-      },
-      rest: null,
-      generator: false,
-      expression: false,
-      returnType: {
-        type: "TypeAnnotation",
-        typeAnnotation: {
-          type: "FunctionTypeAnnotation",
-          params: [{
-            type: "FunctionTypeParam",
-            name: {
-              type: "Identifier",
-              name: "_",
-              range: [16, 17],
-              loc: {
-                start: { line: 1, column: 16 },
-                end: { line: 1, column: 17 }
-              }
-            },
-            typeAnnotation: {
-              type: "BooleanTypeAnnotation",
-              range: [18, 22],
-              loc: {
-                start: { line: 1, column: 18 },
-                end: { line: 1, column: 22 }
-              }
-            },
-            optional: false,
-            range: [16, 22],
-            loc: {
-              start: { line: 1, column: 16 },
-              end: { line: 1, column: 22 }
-            }
-          }],
-          returnType: {
-            type: "NumberTypeAnnotation",
-            range: [27, 33],
-            loc: {
-              start: { line: 1, column: 27 },
-              end: { line: 1, column: 33 }
-            }
-          },
-          rest: null,
-          typeParameters: null,
-          range: [15, 33],
-          loc: {
-            start: { line: 1, column: 15 },
-            end: { line: 1, column: 33 }
-          }
-        },
-        range: [14, 33],
-        loc: {
-          start: { line: 1, column: 14 },
-          end: { line: 1, column: 33 }
-        }
-      },
-      range: [0, 35],
-      loc: {
-        start: { line: 1, column: 0 },
-        end: { line: 1, column: 35 }
-      }
-    },
-    "function foo():(_?:bool) => number{}": {
-      type: "FunctionDeclaration",
-      id: {
-        type: "Identifier",
-        name: "foo",
-        range: [9, 12],
-        loc: {
-          start: { line: 1, column: 9 },
-          end: { line: 1, column: 12 }
-        }
-      },
-      params: [],
-      defaults: [],
-      body: {
-        type: "BlockStatement",
-        body: [],
-        range: [34, 36],
-        loc: {
-          start: { line: 1, column: 34 },
-          end: { line: 1, column: 36 }
-        }
-      },
-      rest: null,
-      generator: false,
-      expression: false,
-      returnType: {
-        type: "TypeAnnotation",
-        typeAnnotation: {
-          type: "FunctionTypeAnnotation",
-          params: [{
-            type: "FunctionTypeParam",
-            name: {
-              type: "Identifier",
-              name: "_",
-              range: [16, 17],
-              loc: {
-                start: { line: 1, column: 16 },
-                end: { line: 1, column: 17 }
-              }
-            },
-            typeAnnotation: {
-              type: "BooleanTypeAnnotation",
-              range: [19, 23],
-              loc: {
-                start: { line: 1, column: 19 },
-                end: { line: 1, column: 23 }
-              }
-            },
-            optional: true,
-            range: [16, 23],
-            loc: {
-              start: { line: 1, column: 16 },
-              end: { line: 1, column: 23 }
-            }
-          }],
-          returnType: {
-            type: "NumberTypeAnnotation",
-            range: [28, 34],
-            loc: {
-              start: { line: 1, column: 28 },
-              end: { line: 1, column: 34 }
-            }
-          },
-          rest: null,
-          typeParameters: null,
-          range: [15, 34],
-          loc: {
-            start: { line: 1, column: 15 },
-            end: { line: 1, column: 34 }
-          }
-        },
-        range: [14, 34],
-        loc: {
-          start: { line: 1, column: 14 },
-          end: { line: 1, column: 34 }
-        }
-      },
-      range: [0, 36],
-      loc: {
-        start: { line: 1, column: 0 },
-        end: { line: 1, column: 36 }
-      }
-    },
-    "function foo(): {} {}": {
-      type: "FunctionDeclaration",
-      id: {
-        type: "Identifier",
-        name: "foo",
-        range: [9, 12],
-        loc: {
-          start: { line: 1, column: 9 },
-          end: { line: 1, column: 12 }
-        }
-      },
-      params: [],
-      defaults: [],
-      body: {
-        type: "BlockStatement",
-        body: [],
-        range: [19, 21],
-        loc: {
-          start: { line: 1, column: 19 },
-          end: { line: 1, column: 21 }
-        }
-      },
-      rest: null,
-      generator: false,
-      expression: false,
-      returnType: {
-        type: "TypeAnnotation",
-        typeAnnotation: {
-          type: "ObjectTypeAnnotation",
-          properties: [],
-          indexers: [],
-          callProperties: [],
-          range: [16, 18],
-          loc: {
-            start: { line: 1, column: 16 },
-            end: { line: 1, column: 18 }
-          }
-        },
-        range: [14, 18],
-        loc: {
-          start: { line: 1, column: 14 },
-          end: { line: 1, column: 18 }
-        }
-      },
-      range: [0, 21],
-      loc: {
-        start: { line: 1, column: 0 },
-        end: { line: 1, column: 21 }
-      }
-    },
-    "function foo<T>() {}": {
-      type: "FunctionDeclaration",
-      id: {
-        type: "Identifier",
-        name: "foo",
-        range: [9, 12],
-        loc: {
-          start: { line: 1, column: 9 },
-          end: { line: 1, column: 12 }
-        }
-      },
-      params: [],
-      defaults: [],
-      body: {
-        type: "BlockStatement",
-        body: [],
-        range: [18, 20],
-        loc: {
-          start: { line: 1, column: 18 },
-          end: { line: 1, column: 20 }
-        }
-      },
-      rest: null,
-      generator: false,
-      expression: false,
-      typeParameters: {
-        type: "TypeParameterDeclaration",
-        params: [{
-          type: "Identifier",
-          name: "T",
-          range: [13, 14],
-          loc: {
-            start: { line: 1, column: 13 },
-            end: { line: 1, column: 14 }
-          }
-        }],
-        range: [12, 15],
-        loc: {
-          start: { line: 1, column: 12 },
-          end: { line: 1, column: 15 }
-        }
-      },
-      range: [0, 20],
-      loc: {
-        start: { line: 1, column: 0 },
-        end: { line: 1, column: 20 }
-      }
-    },
-    "function foo<T,S>() {}": {
-      type: "FunctionDeclaration",
-      id: {
-        type: "Identifier",
-        name: "foo",
-        range: [9, 12],
-        loc: {
-          start: { line: 1, column: 9 },
-          end: { line: 1, column: 12 }
-        }
-      },
-      params: [],
-      defaults: [],
-      body: {
-        type: "BlockStatement",
-        body: [],
-        range: [20, 22],
-        loc: {
-          start: { line: 1, column: 20 },
-          end: { line: 1, column: 22 }
-        }
-      },
-      rest: null,
-      generator: false,
-      expression: false,
-      typeParameters: {
-        type: "TypeParameterDeclaration",
-        params: [{
-          type: "Identifier",
-          name: "T",
-          range: [13, 14],
-          loc: {
-            start: { line: 1, column: 13 },
-            end: { line: 1, column: 14 }
-          }
-        }, {
-          type: "Identifier",
-          name: "S",
-          range: [15, 16],
-          loc: {
-            start: { line: 1, column: 15 },
-            end: { line: 1, column: 16 }
-          }
-        }],
-        range: [12, 17],
-        loc: {
-          start: { line: 1, column: 12 },
-          end: { line: 1, column: 17 }
-        }
-      },
-      range: [0, 22],
-      loc: {
-        start: { line: 1, column: 0 },
-        end: { line: 1, column: 22 }
-      }
-    },
-    "a=function<T,S>() {}": {
-      type: "ExpressionStatement",
-      expression: {
-        type: "AssignmentExpression",
-        operator: "=",
-        left: {
-          type: "Identifier",
-          name: "a",
-          range: [0, 1],
-          loc: {
-            start: { line: 1, column: 0 },
-            end: { line: 1, column: 1 }
-          }
-        },
-        right: {
-          type: "FunctionExpression",
-          id: null,
-          params: [],
-          defaults: [],
-          body: {
-            type: "BlockStatement",
-            body: [],
-            range: [18, 20],
-            loc: {
-              start: { line: 1, column: 18 },
-              end: { line: 1, column: 20 }
-            }
-          },
-          rest: null,
-          generator: false,
-          expression: false,
-          typeParameters: {
-            type: "TypeParameterDeclaration",
-            params: [{
-              type: "Identifier",
-              name: "T",
-              range: [11, 12],
-              loc: {
-                start: { line: 1, column: 11 },
-                end: { line: 1, column: 12 }
-              }
-            }, {
-              type: "Identifier",
-              name: "S",
-              range: [13, 14],
-              loc: {
-                start: { line: 1, column: 13 },
-                end: { line: 1, column: 14 }
-              }
-            }],
-            range: [10, 15],
-            loc: {
-              start: { line: 1, column: 10 },
-              end: { line: 1, column: 15 }
-            }
-          },
-          range: [2, 20],
-          loc: {
-            start: { line: 1, column: 2 },
-            end: { line: 1, column: 20 }
-          }
-        },
-        range: [0, 20],
-        loc: {
-          start: { line: 1, column: 0 },
-          end: { line: 1, column: 20 }
-        }
-      },
-      range: [0, 20],
-      loc: {
-        start: { line: 1, column: 0 },
-        end: { line: 1, column: 20 }
-      }
-    },
-    "a={set fooProp(value:number){}}": {
-      type: "ExpressionStatement",
-      expression: {
-        type: "AssignmentExpression",
-        operator: "=",
-        left: {
-          type: "Identifier",
-          name: "a",
-          range: [0, 1],
-          loc: {
-            start: { line: 1, column: 0 },
-            end: { line: 1, column: 1 }
-          }
-        },
-        right: {
-          type: "ObjectExpression",
-          properties: [{
-            type: "Property",
-            key: {
-              type: "Identifier",
-              name: "fooProp",
-              range: [7, 14],
-              loc: {
-                start: { line: 1, column: 7 },
-                end: { line: 1, column: 14 }
-              }
-            },
-            value: {
-              type: "FunctionExpression",
-              id: null,
-              params: [{
-                type: "Identifier",
-                name: "value",
-                typeAnnotation: {
-                  type: "TypeAnnotation",
-                  typeAnnotation: {
-                    type: "NumberTypeAnnotation",
-                    range: [21, 27],
-                    loc: {
-                      start: { line: 1, column: 21 },
-                      end: { line: 1, column: 27 }
-                    }
-                  },
-                  range: [20, 27],
-                  loc: {
-                    start: { line: 1, column: 20 },
-                    end: { line: 1, column: 27 }
-                  }
-                },
-                range: [15, 27],
-                loc: {
-                  start: { line: 1, column: 15 },
-                  end: { line: 1, column: 27 }
-                }
-              }],
-              defaults: [],
-              body: {
-                type: "BlockStatement",
-                body: [],
-                range: [28, 30],
-                loc: {
-                  start: { line: 1, column: 28 },
-                  end: { line: 1, column: 30 }
-                }
-              },
-              rest: null,
-              generator: false,
-              expression: false,
-              //range: [28, 30],
-              //loc: {
-              //  start: { line: 1, column: 28 },
-              //  end: { line: 1, column: 30 }
-              //}
-            },
-            kind: "set",
-            method: false,
-            shorthand: false,
-            computed: false,
-            range: [3, 30],
-            loc: {
-              start: { line: 1, column: 3 },
-              end: { line: 1, column: 30 }
-            }
-          }],
-          range: [2, 31],
-          loc: {
-            start: { line: 1, column: 2 },
-            end: { line: 1, column: 31 }
-          }
-        },
-        range: [0, 31],
-        loc: {
-          start: { line: 1, column: 0 },
-          end: { line: 1, column: 31 }
-        }
-      },
-      range: [0, 31],
-      loc: {
-        start: { line: 1, column: 0 },
-        end: { line: 1, column: 31 }
-      }
-    },
-    "a={set fooProp(value:number):void{}}": {
-      type: "ExpressionStatement",
-      expression: {
-        type: "AssignmentExpression",
-        operator: "=",
-        left: {
-          type: "Identifier",
-          name: "a",
-          range: [0, 1],
-          loc: {
-            start: { line: 1, column: 0 },
-            end: { line: 1, column: 1 }
-          }
-        },
-        right: {
-          type: "ObjectExpression",
-          properties: [{
-            type: "Property",
-            key: {
-              type: "Identifier",
-              name: "fooProp",
-              range: [7, 14],
-              loc: {
-                start: { line: 1, column: 7 },
-                end: { line: 1, column: 14 }
-              }
-            },
-            value: {
-              type: "FunctionExpression",
-              id: null,
-              params: [{
-                type: "Identifier",
-                name: "value",
-                typeAnnotation: {
-                  type: "TypeAnnotation",
-                  typeAnnotation: {
-                    type: "NumberTypeAnnotation",
-                    range: [21, 27],
-                    loc: {
-                      start: { line: 1, column: 21 },
-                      end: { line: 1, column: 27 }
-                    }
-                  },
-                  range: [20, 27],
-                  loc: {
-                    start: { line: 1, column: 20 },
-                    end: { line: 1, column: 27 }
-                  }
-                },
-                range: [15, 27],
-                loc: {
-                  start: { line: 1, column: 15 },
-                  end: { line: 1, column: 27 }
-                }
-              }],
-              defaults: [],
-              body: {
-                type: "BlockStatement",
-                body: [],
-                range: [33, 35],
-                loc: {
-                  start: { line: 1, column: 33 },
-                  end: { line: 1, column: 35 }
-                }
-              },
-              rest: null,
-              generator: false,
-              expression: false,
-              returnType: {
-                type: "TypeAnnotation",
-                typeAnnotation: {
-                  type: "VoidTypeAnnotation",
-                  range: [29, 33],
-                  loc: {
-                    start: { line: 1, column: 29 },
-                    end: { line: 1, column: 33 }
-                  }
-                },
-                range: [28, 33],
-                loc: {
-                  start: { line: 1, column: 28 },
-                  end: { line: 1, column: 33 }
-                }
-              },
-              //range: [33, 35],
-              //loc: {
-              //  start: { line: 1, column: 33 },
-              //  end: { line: 1, column: 35 }
-              //}
-            },
-            kind: "set",
-            method: false,
-            shorthand: false,
-            computed: false,
-            range: [3, 35],
-            loc: {
-              start: { line: 1, column: 3 },
-              end: { line: 1, column: 35 }
-            }
-          }],
-          range: [2, 36],
-          loc: {
-            start: { line: 1, column: 2 },
-            end: { line: 1, column: 36 }
-          }
-        },
-        range: [0, 36],
-        loc: {
-          start: { line: 1, column: 0 },
-          end: { line: 1, column: 36 }
-        }
-      },
-      range: [0, 36],
-      loc: {
-        start: { line: 1, column: 0 },
-        end: { line: 1, column: 36 }
-      }
-    },
-    "a={get fooProp():number{}}": {
-      type: "ExpressionStatement",
-      expression: {
-        type: "AssignmentExpression",
-        operator: "=",
-        left: {
-          type: "Identifier",
-          name: "a",
-          range: [0, 1],
-          loc: {
-            start: { line: 1, column: 0 },
-            end: { line: 1, column: 1 }
-          }
-        },
-        right: {
-          type: "ObjectExpression",
-          properties: [{
-            type: "Property",
-            key: {
-              type: "Identifier",
-              name: "fooProp",
-              range: [7, 14],
-              loc: {
-                start: { line: 1, column: 7 },
-                end: { line: 1, column: 14 }
-              }
-            },
-            value: {
-              type: "FunctionExpression",
-              id: null,
-              params: [],
-              defaults: [],
-              body: {
-                type: "BlockStatement",
-                body: [],
-                range: [23, 25],
-                loc: {
-                  start: { line: 1, column: 23 },
-                  end: { line: 1, column: 25 }
-                }
-              },
-              rest: null,
-              generator: false,
-              expression: false,
-              returnType: {
-                type: "TypeAnnotation",
-                typeAnnotation: {
-                  type: "NumberTypeAnnotation",
-                  range: [17, 23],
-                  loc: {
-                    start: { line: 1, column: 17 },
-                    end: { line: 1, column: 23 }
-                  }
-                },
-                range: [16, 23],
-                loc: {
-                  start: { line: 1, column: 16 },
-                  end: { line: 1, column: 23 }
-                }
-              },
-              //range: [23, 25],
-              //loc: {
-              //  start: { line: 1, column: 23 },
-              //  end: { line: 1, column: 25 }
-              //}
-            },
-            kind: "get",
-            method: false,
-            shorthand: false,
-            computed: false,
-            range: [3, 25],
-            loc: {
-              start: { line: 1, column: 3 },
-              end: { line: 1, column: 25 }
-            }
-          }],
-          range: [2, 26],
-          loc: {
-            start: { line: 1, column: 2 },
-            end: { line: 1, column: 26 }
-          }
-        },
-        range: [0, 26],
-        loc: {
-          start: { line: 1, column: 0 },
-          end: { line: 1, column: 26 }
-        }
-      },
-      range: [0, 26],
-      loc: {
-        start: { line: 1, column: 0 },
-        end: { line: 1, column: 26 }
-      }
-    },
-    "a={id<T>(x: T): T {}}": {
-      type: "ExpressionStatement",
-      expression: {
-        type: "AssignmentExpression",
-        operator: "=",
-        left: {
-          type: "Identifier",
-          name: "a",
-          range: [0, 1],
-          loc: {
-            start: { line: 1, column: 0 },
-            end: { line: 1, column: 1 }
-          }
-        },
-        right: {
-          type: "ObjectExpression",
-          properties: [{
-            type: "Property",
-            key: {
-              type: "Identifier",
-              name: "id",
-              range: [3, 5],
-              loc: {
-                start: { line: 1, column: 3 },
-                end: { line: 1, column: 5 }
-              }
-            },
-            value: {
-              type: "FunctionExpression",
-              //id: null,
-              params: [{
-                type: "Identifier",
-                name: "x",
-                typeAnnotation: {
-                  type: "TypeAnnotation",
-                  typeAnnotation: {
-                    type: "GenericTypeAnnotation",
-                    id: {
-                      type: "Identifier",
-                      name: "T",
-                      range: [12, 13],
-                      loc: {
-                        start: { line: 1, column: 12 },
-                        end: { line: 1, column: 13 }
-                      }
-                    },
-                    typeParameters: null,
-                    range: [12, 13],
-                    loc: {
-                      start: { line: 1, column: 12 },
-                      end: { line: 1, column: 13 }
-                    }
-                  },
-                  range: [10, 13],
-                  loc: {
-                    start: { line: 1, column: 10 },
-                    end: { line: 1, column: 13 }
-                  }
-                },
-                range: [9, 13],
-                loc: {
-                  start: { line: 1, column: 9 },
-                  end: { line: 1, column: 13 }
-                }
-              }],
-              defaults: [],
-              body: {
-                type: "BlockStatement",
-                body: [],
-                range: [18, 20],
-                loc: {
-                  start: { line: 1, column: 18 },
-                  end: { line: 1, column: 20 }
-                }
-              },
-              rest: null,
-              generator: false,
-              expression: false,
-              returnType: {
-                type: "TypeAnnotation",
-                typeAnnotation: {
-                  type: "GenericTypeAnnotation",
-                  id: {
-                    type: "Identifier",
-                    name: "T",
-                    range: [16, 17],
-                    loc: {
-                      start: { line: 1, column: 16 },
-                      end: { line: 1, column: 17 }
-                    }
-                  },
-                  typeParameters: null,
-                  range: [16, 17],
-                  loc: {
-                    start: { line: 1, column: 16 },
-                    end: { line: 1, column: 17 }
-                  }
-                },
-                range: [14, 17],
-                loc: {
-                  start: { line: 1, column: 14 },
-                  end: { line: 1, column: 17 }
-                }
-              },
-              typeParameters: {
-                type: "TypeParameterDeclaration",
-                params: [{
-                  type: "Identifier",
-                  name: "T",
-                  range: [6, 7],
-                  loc: {
-                    start: { line: 1, column: 6 },
-                    end: { line: 1, column: 7 }
-                  }
-                }],
-                range: [5, 8],
-                loc: {
-                  start: { line: 1, column: 5 },
-                  end: { line: 1, column: 8 }
-                }
-              },
-              //range: [18, 20],
-              //loc: {
-              //  start: { line: 1, column: 18 },
-              //  end: { line: 1, column: 20 }
-              //}
-            },
-            kind: "init",
-            method: true,
-            shorthand: false,
-            computed: false,
-            range: [3, 20],
-            loc: {
-              start: { line: 1, column: 3 },
-              end: { line: 1, column: 20 }
-            }
-          }],
-          range: [2, 21],
-          loc: {
-            start: { line: 1, column: 2 },
-            end: { line: 1, column: 21 }
-          }
-        },
-        range: [0, 21],
-        loc: {
-          start: { line: 1, column: 0 },
-          end: { line: 1, column: 21 }
-        }
-      },
-      range: [0, 21],
-      loc: {
-        start: { line: 1, column: 0 },
-        end: { line: 1, column: 21 }
-      }
-    },
-    "a={*id<T>(x: T): T {}}": {
-      type: "ExpressionStatement",
-      expression: {
-        type: "AssignmentExpression",
-        operator: "=",
-        left: {
-          type: "Identifier",
-          name: "a",
-          range: [0, 1],
-          loc: {
-            start: { line: 1, column: 0 },
-            end: { line: 1, column: 1 }
-          }
-        },
-        right: {
-          type: "ObjectExpression",
-          properties: [{
-            type: "Property",
-            key: {
-              type: "Identifier",
-              name: "id",
-              range: [4, 6],
-              loc: {
-                start: { line: 1, column: 4 },
-                end: { line: 1, column: 6 }
-              }
-            },
-            value: {
-              type: "FunctionExpression",
-              id: null,
-              params: [{
-                type: "Identifier",
-                name: "x",
-                typeAnnotation: {
-                  type: "TypeAnnotation",
-                  typeAnnotation: {
-                    type: "GenericTypeAnnotation",
-                    id: {
-                      type: "Identifier",
-                      name: "T",
-                      range: [13, 14],
-                      loc: {
-                        start: { line: 1, column: 13 },
-                        end: { line: 1, column: 14 }
-                      }
-                    },
-                    typeParameters: null,
-                    range: [13, 14],
-                    loc: {
-                      start: { line: 1, column: 13 },
-                      end: { line: 1, column: 14 }
-                    }
-                  },
-                  range: [11, 14],
-                  loc: {
-                    start: { line: 1, column: 11 },
-                    end: { line: 1, column: 14 }
-                  }
-                },
-                range: [10, 14],
-                loc: {
-                  start: { line: 1, column: 10 },
-                  end: { line: 1, column: 14 }
-                }
-              }],
-              defaults: [],
-              body: {
-                type: "BlockStatement",
-                body: [],
-                range: [19, 21],
-                loc: {
-                  start: { line: 1, column: 19 },
-                  end: { line: 1, column: 21 }
-                }
-              },
-              rest: null,
-              generator: true,
-              expression: false,
-              returnType: {
-                type: "TypeAnnotation",
-                typeAnnotation: {
-                  type: "GenericTypeAnnotation",
-                  id: {
-                    type: "Identifier",
-                    name: "T",
-                    range: [17, 18],
-                    loc: {
-                      start: { line: 1, column: 17 },
-                      end: { line: 1, column: 18 }
-                    }
-                  },
-                  typeParameters: null,
-                  range: [17, 18],
-                  loc: {
-                    start: { line: 1, column: 17 },
-                    end: { line: 1, column: 18 }
-                  }
-                },
-                range: [15, 18],
-                loc: {
-                  start: { line: 1, column: 15 },
-                  end: { line: 1, column: 18 }
-                }
-              },
-              typeParameters: {
-                type: "TypeParameterDeclaration",
-                params: [{
-                  type: "Identifier",
-                  name: "T",
-                  range: [7, 8],
-                  loc: {
-                    start: { line: 1, column: 7 },
-                    end: { line: 1, column: 8 }
-                  }
-                }],
-                range: [6, 9],
-                loc: {
-                  start: { line: 1, column: 6 },
-                  end: { line: 1, column: 9 }
-                }
-              },
-              //range: [19, 21],
-              //loc: {
-              //  start: { line: 1, column: 19 },
-              //  end: { line: 1, column: 21 }
-              //}
-            },
-            kind: "init",
-            method: true,
-            shorthand: false,
-            computed: false,
-            //range: [3, 21],
-            //loc: {
-            //  start: { line: 1, column: 3 },
-            //  end: { line: 1, column: 21 }
-            //}
-          }],
-          range: [2, 22],
-          loc: {
-            start: { line: 1, column: 2 },
-            end: { line: 1, column: 22 }
-          }
-        },
-        range: [0, 22],
-        loc: {
-          start: { line: 1, column: 0 },
-          end: { line: 1, column: 22 }
-        }
-      },
-      range: [0, 22],
-      loc: {
-        start: { line: 1, column: 0 },
-        end: { line: 1, column: 22 }
-      }
-    },
-    "a={123<T>(x: T): T {}}": {
-      type: "ExpressionStatement",
-      expression: {
-        type: "AssignmentExpression",
-        operator: "=",
-        left: {
-          type: "Identifier",
-          name: "a",
-          range: [0, 1],
-          loc: {
-            start: { line: 1, column: 0 },
-            end: { line: 1, column: 1 }
-          }
-        },
-        right: {
-          type: "ObjectExpression",
-          properties: [{
-            type: "Property",
-            key: {
-              type: "Literal",
-              value: 123,
-              raw: "123",
-              range: [3, 6],
-              loc: {
-                start: { line: 1, column: 3 },
-                end: { line: 1, column: 6 }
-              }
-            },
-            value: {
-              type: "FunctionExpression",
-              id: null,
-              params: [{
-                type: "Identifier",
-                name: "x",
-                typeAnnotation: {
-                  type: "TypeAnnotation",
-                  typeAnnotation: {
-                    type: "GenericTypeAnnotation",
-                    id: {
-                      type: "Identifier",
-                      name: "T",
-                      range: [13, 14],
-                      loc: {
-                        start: { line: 1, column: 13 },
-                        end: { line: 1, column: 14 }
-                      }
-                    },
-                    typeParameters: null,
-                    range: [13, 14],
-                    loc: {
-                      start: { line: 1, column: 13 },
-                      end: { line: 1, column: 14 }
-                    }
-                  },
-                  range: [11, 14],
-                  loc: {
-                    start: { line: 1, column: 11 },
-                    end: { line: 1, column: 14 }
-                  }
-                },
-                range: [10, 14],
-                loc: {
-                  start: { line: 1, column: 10 },
-                  end: { line: 1, column: 14 }
-                }
-              }],
-              defaults: [],
-              body: {
-                type: "BlockStatement",
-                body: [],
-                range: [19, 21],
-                loc: {
-                  start: { line: 1, column: 19 },
-                  end: { line: 1, column: 21 }
-                }
-              },
-              rest: null,
-              generator: false,
-              expression: false,
-              returnType: {
-                type: "TypeAnnotation",
-                typeAnnotation: {
-                  type: "GenericTypeAnnotation",
-                  id: {
-                    type: "Identifier",
-                    name: "T",
-                    range: [17, 18],
-                    loc: {
-                      start: { line: 1, column: 17 },
-                      end: { line: 1, column: 18 }
-                    }
-                  },
-                  typeParameters: null,
-                  range: [17, 18],
-                  loc: {
-                    start: { line: 1, column: 17 },
-                    end: { line: 1, column: 18 }
-                  }
-                },
-                range: [15, 18],
-                loc: {
-                  start: { line: 1, column: 15 },
-                  end: { line: 1, column: 18 }
-                }
-              },
-              typeParameters: {
-                type: "TypeParameterDeclaration",
-                params: [{
-                  type: "Identifier",
-                  name: "T",
-                  range: [7, 8],
-                  loc: {
-                    start: { line: 1, column: 7 },
-                    end: { line: 1, column: 8 }
-                  }
-                }],
-                range: [6, 9],
-                loc: {
-                  start: { line: 1, column: 6 },
-                  end: { line: 1, column: 9 }
-                }
-              },
-              //range: [19, 21],
-              //loc: {
-              //  start: { line: 1, column: 19 },
-              //  end: { line: 1, column: 21 }
-              //}
-            },
-            kind: "init",
-            method: true,
-            shorthand: false,
-            computed: false,
-            range: [3, 21],
-            loc: {
-              start: { line: 1, column: 3 },
-              end: { line: 1, column: 21 }
-            }
-          }],
-          range: [2, 22],
-          loc: {
-            start: { line: 1, column: 2 },
-            end: { line: 1, column: 22 }
-          }
-        },
-        range: [0, 22],
-        loc: {
-          start: { line: 1, column: 0 },
-          end: { line: 1, column: 22 }
-        }
-      },
-      range: [0, 22],
-      loc: {
-        start: { line: 1, column: 0 },
-        end: { line: 1, column: 22 }
-      }
-    },
-    "class Foo {set fooProp(value:number){}}": {
-      type: "ClassDeclaration",
-      id: {
-        type: "Identifier",
-        name: "Foo",
-        range: [6, 9],
-        loc: {
-          start: { line: 1, column: 6 },
-          end: { line: 1, column: 9 }
-        }
-      },
-      superClass: null,
-      body: {
-        type: "ClassBody",
-        body: [{
-          type: "MethodDefinition",
-          key: {
-            type: "Identifier",
-            name: "fooProp",
-            range: [15, 22],
-            loc: {
-              start: { line: 1, column: 15 },
-              end: { line: 1, column: 22 }
-            }
-          },
-          value: {
-            type: "FunctionExpression",
-            id: null,
-            params: [{
-              type: "Identifier",
-              name: "value",
-              typeAnnotation: {
-                type: "TypeAnnotation",
-                typeAnnotation: {
-                  type: "NumberTypeAnnotation",
-                  range: [29, 35],
-                  loc: {
-                    start: { line: 1, column: 29 },
-                    end: { line: 1, column: 35 }
-                  }
-                },
-                range: [28, 35],
-                loc: {
-                  start: { line: 1, column: 28 },
-                  end: { line: 1, column: 35 }
-                }
-              },
-              range: [23, 35],
-              loc: {
-                start: { line: 1, column: 23 },
-                end: { line: 1, column: 35 }
-              }
-            }],
-            defaults: [],
-            body: {
-              type: "BlockStatement",
-              body: [],
-              range: [36, 38],
-              loc: {
-                start: { line: 1, column: 36 },
-                end: { line: 1, column: 38 }
-              }
-            },
-            rest: null,
-            generator: false,
-            expression: false,
-            //range: [36, 38],
-            //loc: {
-            //  start: { line: 1, column: 36 },
-            //  end: { line: 1, column: 38 }
-            //}
-          },
-          kind: "set",
-          "static": false,
-          computed: false,
-          range: [11, 38],
-          loc: {
-            start: { line: 1, column: 11 },
-            end: { line: 1, column: 38 }
-          }
-        }],
-        range: [10, 39],
-        loc: {
-          start: { line: 1, column: 10 },
-          end: { line: 1, column: 39 }
-        }
-      },
-      range: [0, 39],
-      loc: {
-        start: { line: 1, column: 0 },
-        end: { line: 1, column: 39 }
-      }
-    },
-    "class Foo {set fooProp(value:number):void{}}": {
-      type: "ClassDeclaration",
-      id: {
-        type: "Identifier",
-        name: "Foo",
-        range: [6, 9],
-        loc: {
-          start: { line: 1, column: 6 },
-          end: { line: 1, column: 9 }
-        }
-      },
-      superClass: null,
-      body: {
-        type: "ClassBody",
-        body: [{
-          type: "MethodDefinition",
-          key: {
-            type: "Identifier",
-            name: "fooProp",
-            range: [15, 22],
-            loc: {
-              start: { line: 1, column: 15 },
-              end: { line: 1, column: 22 }
-            }
-          },
-          value: {
-            type: "FunctionExpression",
-            id: null,
-            params: [{
-              type: "Identifier",
-              name: "value",
-              typeAnnotation: {
-                type: "TypeAnnotation",
-                typeAnnotation: {
-                  type: "NumberTypeAnnotation",
-                  range: [29, 35],
-                  loc: {
-                    start: { line: 1, column: 29 },
-                    end: { line: 1, column: 35 }
-                  }
-                },
-                range: [28, 35],
-                loc: {
-                  start: { line: 1, column: 28 },
-                  end: { line: 1, column: 35 }
-                }
-              },
-              range: [23, 35],
-              loc: {
-                start: { line: 1, column: 23 },
-                end: { line: 1, column: 35 }
-              }
-            }],
-            defaults: [],
-            body: {
-              type: "BlockStatement",
-              body: [],
-              range: [41, 43],
-              loc: {
-                start: { line: 1, column: 41 },
-                end: { line: 1, column: 43 }
-              }
-            },
-            rest: null,
-            generator: false,
-            expression: false,
-            returnType: {
-              type: "TypeAnnotation",
-              typeAnnotation: {
-                type: "VoidTypeAnnotation",
-                range: [37, 41],
-                loc: {
-                  start: { line: 1, column: 37 },
-                  end: { line: 1, column: 41 }
-                }
-              },
-              range: [36, 41],
-              loc: {
-                start: { line: 1, column: 36 },
-                end: { line: 1, column: 41 }
-              }
-            },
-            //range: [41, 43],
-            //loc: {
-            //  start: { line: 1, column: 41 },
-            //  end: { line: 1, column: 43 }
-            //}
-          },
-          kind: "set",
-          "static": false,
-          computed: false,
-          range: [11, 43],
-          loc: {
-            start: { line: 1, column: 11 },
-            end: { line: 1, column: 43 }
-          }
-        }],
-        range: [10, 44],
-        loc: {
-          start: { line: 1, column: 10 },
-          end: { line: 1, column: 44 }
-        }
-      },
-      range: [0, 44],
-      loc: {
-        start: { line: 1, column: 0 },
-        end: { line: 1, column: 44 }
-      }
-    },
-    "class Foo {get fooProp():number{}}": {
-      type: "ClassDeclaration",
-      id: {
-        type: "Identifier",
-        name: "Foo",
-        range: [6, 9],
-        loc: {
-          start: { line: 1, column: 6 },
-          end: { line: 1, column: 9 }
-        }
-      },
-      superClass: null,
-      body: {
-        type: "ClassBody",
-        body: [{
-          type: "MethodDefinition",
-          key: {
-            type: "Identifier",
-            name: "fooProp",
-            range: [15, 22],
-            loc: {
-              start: { line: 1, column: 15 },
-              end: { line: 1, column: 22 }
-            }
-          },
-          value: {
-            type: "FunctionExpression",
-            id: null,
-            params: [],
-            defaults: [],
-            body: {
-              type: "BlockStatement",
-              body: [],
-              range: [31, 33],
-              loc: {
-                start: { line: 1, column: 31 },
-                end: { line: 1, column: 33 }
-              }
-            },
-            rest: null,
-            generator: false,
-            expression: false,
-            returnType: {
-              type: "TypeAnnotation",
-              typeAnnotation: {
-                type: "NumberTypeAnnotation",
-                range: [25, 31],
-                loc: {
-                  start: { line: 1, column: 25 },
-                  end: { line: 1, column: 31 }
-                }
-              },
-              range: [24, 31],
-              loc: {
-                start: { line: 1, column: 24 },
-                end: { line: 1, column: 31 }
-              }
-            },
-            //range: [31, 33],
-            //loc: {
-            //  start: { line: 1, column: 31 },
-            //  end: { line: 1, column: 33 }
-            //}
-          },
-          kind: "get",
-          "static": false,
-          computed: false,
-          range: [11, 33],
-          loc: {
-            start: { line: 1, column: 11 },
-            end: { line: 1, column: 33 }
-          }
-        }],
-        range: [10, 34],
-        loc: {
-          start: { line: 1, column: 10 },
-          end: { line: 1, column: 34 }
-        }
-      },
-      range: [0, 34],
-      loc: {
-        start: { line: 1, column: 0 },
-        end: { line: 1, column: 34 }
-      }
-    },
-    "var numVal:number;": {
-      type: "VariableDeclaration",
-      declarations: [{
-        type: "VariableDeclarator",
-        id: {
-          type: "Identifier",
-          name: "numVal",
-          typeAnnotation: {
-            type: "TypeAnnotation",
-            typeAnnotation: {
-              type: "NumberTypeAnnotation",
-              range: [11, 17],
-              loc: {
-                start: { line: 1, column: 11 },
-                end: { line: 1, column: 17 }
-              }
-            },
-            range: [10, 17],
-            loc: {
-              start: { line: 1, column: 10 },
-              end: { line: 1, column: 17 }
-            }
-          },
-          range: [4, 17],
-          loc: {
-            start: { line: 1, column: 4 },
-            end: { line: 1, column: 17 }
-          }
-        },
-        init: null,
-        range: [4, 17],
-        loc: {
-          start: { line: 1, column: 4 },
-          end: { line: 1, column: 17 }
-        }
-      }],
-      kind: "var",
-      range: [0, 18],
-      loc: {
-        start: { line: 1, column: 0 },
-        end: { line: 1, column: 18 }
-      }
-    },
-    "var numVal:number = otherNumVal;": {
-      type: "VariableDeclaration",
-      declarations: [{
-        type: "VariableDeclarator",
-        id: {
-          type: "Identifier",
-          name: "numVal",
-          typeAnnotation: {
-            type: "TypeAnnotation",
-            typeAnnotation: {
-              type: "NumberTypeAnnotation",
-              range: [11, 17],
-              loc: {
-                start: { line: 1, column: 11 },
-                end: { line: 1, column: 17 }
-              }
-            },
-            range: [10, 17],
-            loc: {
-              start: { line: 1, column: 10 },
-              end: { line: 1, column: 17 }
-            }
-          },
-          range: [4, 17],
-          loc: {
-            start: { line: 1, column: 4 },
-            end: { line: 1, column: 17 }
-          }
-        },
-        init: {
-          type: "Identifier",
-          name: "otherNumVal",
-          range: [20, 31],
-          loc: {
-            start: { line: 1, column: 20 },
-            end: { line: 1, column: 31 }
-          }
-        },
-        range: [4, 31],
-        loc: {
-          start: { line: 1, column: 4 },
-          end: { line: 1, column: 31 }
-        }
-      }],
-      kind: "var",
-      range: [0, 32],
-      loc: {
-        start: { line: 1, column: 0 },
-        end: { line: 1, column: 32 }
-      }
-    },
-    "var a: {numVal: number};": {
-      type: "VariableDeclaration",
-      declarations: [{
-        type: "VariableDeclarator",
-        id: {
-          type: "Identifier",
-          name: "a",
-          typeAnnotation: {
-            type: "TypeAnnotation",
-            typeAnnotation: {
-              type: "ObjectTypeAnnotation",
-              properties: [{
-                type: "ObjectTypeProperty",
-                key: {
-                  type: "Identifier",
-                  name: "numVal",
-                  range: [8, 14],
-                  loc: {
-                    start: { line: 1, column: 8 },
-                    end: { line: 1, column: 14 }
-                  }
-                },
-                value: {
-                  type: "NumberTypeAnnotation",
-                  range: [16, 22],
-                  loc: {
-                    start: { line: 1, column: 16 },
-                    end: { line: 1, column: 22 }
-                  }
-                },
-                optional: false,
-                range: [8, 22],
-                loc: {
-                  start: { line: 1, column: 8 },
-                  end: { line: 1, column: 22 }
-                }
-              }],
-              indexers: [],
-              callProperties: [],
-              range: [7, 23],
-              loc: {
-                start: { line: 1, column: 7 },
-                end: { line: 1, column: 23 }
-              }
-            },
-            range: [5, 23],
-            loc: {
-              start: { line: 1, column: 5 },
-              end: { line: 1, column: 23 }
-            }
-          },
-          range: [4, 23],
-          loc: {
-            start: { line: 1, column: 4 },
-            end: { line: 1, column: 23 }
-          }
-        },
-        init: null,
-        range: [4, 23],
-        loc: {
-          start: { line: 1, column: 4 },
-          end: { line: 1, column: 23 }
-        }
-      }],
-      kind: "var",
-      range: [0, 24],
-      loc: {
-        start: { line: 1, column: 0 },
-        end: { line: 1, column: 24 }
-      }
-    },
-    "var a: {numVal: number;};": {
-      type: "VariableDeclaration",
-      declarations: [{
-        type: "VariableDeclarator",
-        id: {
-          type: "Identifier",
-          name: "a",
-          typeAnnotation: {
-            type: "TypeAnnotation",
-            typeAnnotation: {
-              type: "ObjectTypeAnnotation",
-              properties: [{
-                type: "ObjectTypeProperty",
-                key: {
-                  type: "Identifier",
-                  name: "numVal",
-                  range: [8, 14],
-                  loc: {
-                    start: { line: 1, column: 8 },
-                    end: { line: 1, column: 14 }
-                  }
-                },
-                value: {
-                  type: "NumberTypeAnnotation",
-                  range: [16, 22],
-                  loc: {
-                    start: { line: 1, column: 16 },
-                    end: { line: 1, column: 22 }
-                  }
-                },
-                optional: false,
-                range: [8, 22],
-                loc: {
-                  start: { line: 1, column: 8 },
-                  end: { line: 1, column: 22 }
-                }
-              }],
-              indexers: [],
-              callProperties: [],
-              range: [7, 24],
-              loc: {
-                start: { line: 1, column: 7 },
-                end: { line: 1, column: 24 }
-              }
-            },
-            range: [5, 24],
-            loc: {
-              start: { line: 1, column: 5 },
-              end: { line: 1, column: 24 }
-            }
-          },
-          range: [4, 24],
-          loc: {
-            start: { line: 1, column: 4 },
-            end: { line: 1, column: 24 }
-          }
-        },
-        init: null,
-        range: [4, 24],
-        loc: {
-          start: { line: 1, column: 4 },
-          end: { line: 1, column: 24 }
-        }
-      }],
-      kind: "var",
-      range: [0, 25],
-      loc: {
-        start: { line: 1, column: 0 },
-        end: { line: 1, column: 25 }
-      }
-    },
-    "var a: {numVal: number; [indexer: string]: number};": {
-      type: "VariableDeclaration",
-      declarations: [{
-        type: "VariableDeclarator",
-        id: {
-          type: "Identifier",
-          name: "a",
-          typeAnnotation: {
-            type: "TypeAnnotation",
-            typeAnnotation: {
-              type: "ObjectTypeAnnotation",
-              properties: [{
-                type: "ObjectTypeProperty",
-                key: {
-                  type: "Identifier",
-                  name: "numVal",
-                  range: [8, 14],
-                  loc: {
-                    start: { line: 1, column: 8 },
-                    end: { line: 1, column: 14 }
-                  }
-                },
-                value: {
-                  type: "NumberTypeAnnotation",
-                  range: [16, 22],
-                  loc: {
-                    start: { line: 1, column: 16 },
-                    end: { line: 1, column: 22 }
-                  }
-                },
-                optional: false,
-                range: [8, 22],
-                loc: {
-                  start: { line: 1, column: 8 },
-                  end: { line: 1, column: 22 }
-                }
-              }],
-              indexers: [{
-                type: "ObjectTypeIndexer",
-                id: {
-                  type: "Identifier",
-                  name: "indexer",
-                  range: [25, 32],
-                  loc: {
-                    start: { line: 1, column: 25 },
-                    end: { line: 1, column: 32 }
-                  }
-                },
-                key: {
-                  type: "StringTypeAnnotation",
-                  range: [34, 40],
-                  loc: {
-                    start: { line: 1, column: 34 },
-                    end: { line: 1, column: 40 }
-                  }
-                },
-                value: {
-                  type: "NumberTypeAnnotation",
-                  range: [43, 49],
-                  loc: {
-                    start: { line: 1, column: 43 },
-                    end: { line: 1, column: 49 }
-                  }
-                },
-                range: [24, 49],
-                loc: {
-                  start: { line: 1, column: 24 },
-                  end: { line: 1, column: 49 }
-                }
-              }],
-              callProperties: [],
-              range: [7, 50],
-              loc: {
-                start: { line: 1, column: 7 },
-                end: { line: 1, column: 50 }
-              }
-            },
-            range: [5, 50],
-            loc: {
-              start: { line: 1, column: 5 },
-              end: { line: 1, column: 50 }
-            }
-          },
-          range: [4, 50],
-          loc: {
-            start: { line: 1, column: 4 },
-            end: { line: 1, column: 50 }
-          }
-        },
-        init: null,
-        range: [4, 50],
-        loc: {
-          start: { line: 1, column: 4 },
-          end: { line: 1, column: 50 }
-        }
-      }],
-      kind: "var",
-      range: [0, 51],
-      loc: {
-        start: { line: 1, column: 0 },
-        end: { line: 1, column: 51 }
-      }
-    },
-    "var a: ?{numVal: number};": {
-      type: "VariableDeclaration",
-      declarations: [{
-        type: "VariableDeclarator",
-        id: {
-          type: "Identifier",
-          name: "a",
-          typeAnnotation: {
-            type: "TypeAnnotation",
-            typeAnnotation: {
-              type: "NullableTypeAnnotation",
-              typeAnnotation: {
-                type: "ObjectTypeAnnotation",
-                properties: [{
-                  type: "ObjectTypeProperty",
-                  key: {
-                    type: "Identifier",
-                    name: "numVal",
-                    range: [9, 15],
-                    loc: {
-                      start: { line: 1, column: 9 },
-                      end: { line: 1, column: 15 }
-                    }
-                  },
-                  value: {
-                    type: "NumberTypeAnnotation",
-                    range: [17, 23],
-                    loc: {
-                      start: { line: 1, column: 17 },
-                      end: { line: 1, column: 23 }
-                    }
-                  },
-                  optional: false,
-                  range: [9, 23],
-                  loc: {
-                    start: { line: 1, column: 9 },
-                    end: { line: 1, column: 23 }
-                  }
-                }],
-                indexers: [],
-                callProperties: [],
-                range: [8, 24],
-                loc: {
-                  start: { line: 1, column: 8 },
-                  end: { line: 1, column: 24 }
-                }
-              },
-              range: [7, 24],
-              loc: {
-                start: { line: 1, column: 7 },
-                end: { line: 1, column: 24 }
-              }
-            },
-            range: [5, 24],
-            loc: {
-              start: { line: 1, column: 5 },
-              end: { line: 1, column: 24 }
-            }
-          },
-          range: [4, 24],
-          loc: {
-            start: { line: 1, column: 4 },
-            end: { line: 1, column: 24 }
-          }
-        },
-        init: null,
-        range: [4, 24],
-        loc: {
-          start: { line: 1, column: 4 },
-          end: { line: 1, column: 24 }
-        }
-      }],
-      kind: "var",
-      range: [0, 25],
-      loc: {
-        start: { line: 1, column: 0 },
-        end: { line: 1, column: 25 }
-      }
-    },
-    "var a: {numVal: number; strVal: string}": {
-      type: "VariableDeclaration",
-      declarations: [{
-        type: "VariableDeclarator",
-        id: {
-          type: "Identifier",
-          name: "a",
-          typeAnnotation: {
-            type: "TypeAnnotation",
-            typeAnnotation: {
-              type: "ObjectTypeAnnotation",
-              properties: [{
-                type: "ObjectTypeProperty",
-                key: {
-                  type: "Identifier",
-                  name: "numVal",
-                  range: [8, 14],
-                  loc: {
-                    start: { line: 1, column: 8 },
-                    end: { line: 1, column: 14 }
-                  }
-                },
-                value: {
-                  type: "NumberTypeAnnotation",
-                  range: [16, 22],
-                  loc: {
-                    start: { line: 1, column: 16 },
-                    end: { line: 1, column: 22 }
-                  }
-                },
-                optional: false,
-                range: [8, 22],
-                loc: {
-                  start: { line: 1, column: 8 },
-                  end: { line: 1, column: 22 }
-                }
-              }, {
-                type: "ObjectTypeProperty",
-                key: {
-                  type: "Identifier",
-                  name: "strVal",
-                  range: [24, 30],
-                  loc: {
-                    start: { line: 1, column: 24 },
-                    end: { line: 1, column: 30 }
-                  }
-                },
-                value: {
-                  type: "StringTypeAnnotation",
-                  range: [32, 38],
-                  loc: {
-                    start: { line: 1, column: 32 },
-                    end: { line: 1, column: 38 }
-                  }
-                },
-                optional: false,
-                range: [24, 38],
-                loc: {
-                  start: { line: 1, column: 24 },
-                  end: { line: 1, column: 38 }
-                }
-              }],
-              indexers: [],
-              callProperties: [],
-              range: [7, 39],
-              loc: {
-                start: { line: 1, column: 7 },
-                end: { line: 1, column: 39 }
-              }
-            },
-            range: [5, 39],
-            loc: {
-              start: { line: 1, column: 5 },
-              end: { line: 1, column: 39 }
-            }
-          },
-          range: [4, 39],
-          loc: {
-            start: { line: 1, column: 4 },
-            end: { line: 1, column: 39 }
-          }
-        },
-        init: null,
-        range: [4, 39],
-        loc: {
-          start: { line: 1, column: 4 },
-          end: { line: 1, column: 39 }
-        }
-      }],
-      kind: "var",
-      range: [0, 39],
-      loc: {
-        start: { line: 1, column: 0 },
-        end: { line: 1, column: 39 }
-      }
-    },
-    "var a: {subObj: {strVal: string}}": {
-      type: "VariableDeclaration",
-      declarations: [{
-        type: "VariableDeclarator",
-        id: {
-          type: "Identifier",
-          name: "a",
-          typeAnnotation: {
-            type: "TypeAnnotation",
-            typeAnnotation: {
-              type: "ObjectTypeAnnotation",
-              properties: [{
-                type: "ObjectTypeProperty",
-                key: {
-                  type: "Identifier",
-                  name: "subObj",
-                  range: [8, 14],
-                  loc: {
-                    start: { line: 1, column: 8 },
-                    end: { line: 1, column: 14 }
-                  }
-                },
-                value: {
-                  type: "ObjectTypeAnnotation",
-                  properties: [{
-                    type: "ObjectTypeProperty",
-                    key: {
-                      type: "Identifier",
-                      name: "strVal",
-                      range: [17, 23],
-                      loc: {
-                        start: { line: 1, column: 17 },
-                        end: { line: 1, column: 23 }
-                      }
-                    },
-                    value: {
-                      type: "StringTypeAnnotation",
-                      range: [25, 31],
-                      loc: {
-                        start: { line: 1, column: 25 },
-                        end: { line: 1, column: 31 }
-                      }
-                    },
-                    optional: false,
-                    range: [17, 31],
-                    loc: {
-                      start: { line: 1, column: 17 },
-                      end: { line: 1, column: 31 }
-                    }
-                  }],
-                  indexers: [],
-                  callProperties: [],
-                  range: [16, 32],
-                  loc: {
-                    start: { line: 1, column: 16 },
-                    end: { line: 1, column: 32 }
-                  }
-                },
-                optional: false,
-                range: [8, 32],
-                loc: {
-                  start: { line: 1, column: 8 },
-                  end: { line: 1, column: 32 }
-                }
-              }],
-              indexers: [],
-              callProperties: [],
-              range: [7, 33],
-              loc: {
-                start: { line: 1, column: 7 },
-                end: { line: 1, column: 33 }
-              }
-            },
-            range: [5, 33],
-            loc: {
-              start: { line: 1, column: 5 },
-              end: { line: 1, column: 33 }
-            }
-          },
-          range: [4, 33],
-          loc: {
-            start: { line: 1, column: 4 },
-            end: { line: 1, column: 33 }
-          }
-        },
-        init: null,
-        range: [4, 33],
-        loc: {
-          start: { line: 1, column: 4 },
-          end: { line: 1, column: 33 }
-        }
-      }],
-      kind: "var",
-      range: [0, 33],
-      loc: {
-        start: { line: 1, column: 0 },
-        end: { line: 1, column: 33 }
-      }
-    },
-    "var a: {subObj: ?{strVal: string}}": {
-      type: "VariableDeclaration",
-      declarations: [{
-        type: "VariableDeclarator",
-        id: {
-          type: "Identifier",
-          name: "a",
-          typeAnnotation: {
-            type: "TypeAnnotation",
-            typeAnnotation: {
-              type: "ObjectTypeAnnotation",
-              properties: [{
-                type: "ObjectTypeProperty",
-                key: {
-                  type: "Identifier",
-                  name: "subObj",
-                  range: [8, 14],
-                  loc: {
-                    start: { line: 1, column: 8 },
-                    end: { line: 1, column: 14 }
-                  }
-                },
-                value: {
-                  type: "NullableTypeAnnotation",
-                  typeAnnotation: {
-                    type: "ObjectTypeAnnotation",
-                    properties: [{
-                      type: "ObjectTypeProperty",
-                      key: {
-                        type: "Identifier",
-                        name: "strVal",
-                        range: [18, 24],
-                        loc: {
-                          start: { line: 1, column: 18 },
-                          end: { line: 1, column: 24 }
-                        }
-                      },
-                      value: {
-                        type: "StringTypeAnnotation",
-                        range: [26, 32],
-                        loc: {
-                          start: { line: 1, column: 26 },
-                          end: { line: 1, column: 32 }
-                        }
-                      },
-                      optional: false,
-                      range: [18, 32],
-                      loc: {
-                        start: { line: 1, column: 18 },
-                        end: { line: 1, column: 32 }
-                      }
-                    }],
-                    indexers: [],
-                    callProperties: [],
-                    range: [17, 33],
-                    loc: {
-                      start: { line: 1, column: 17 },
-                      end: { line: 1, column: 33 }
-                    }
-                  },
-                  range: [16, 33],
-                  loc: {
-                    start: { line: 1, column: 16 },
-                    end: { line: 1, column: 33 }
-                  }
-                },
-                optional: false,
-                range: [8, 33],
-                loc: {
-                  start: { line: 1, column: 8 },
-                  end: { line: 1, column: 33 }
-                }
-              }],
-              indexers: [],
-              callProperties: [],
-              range: [7, 34],
-              loc: {
-                start: { line: 1, column: 7 },
-                end: { line: 1, column: 34 }
-              }
-            },
-            range: [5, 34],
-            loc: {
-              start: { line: 1, column: 5 },
-              end: { line: 1, column: 34 }
-            }
-          },
-          range: [4, 34],
-          loc: {
-            start: { line: 1, column: 4 },
-            end: { line: 1, column: 34 }
-          }
-        },
-        init: null,
-        range: [4, 34],
-        loc: {
-          start: { line: 1, column: 4 },
-          end: { line: 1, column: 34 }
-        }
-      }],
-      kind: "var",
-      range: [0, 34],
-      loc: {
-        start: { line: 1, column: 0 },
-        end: { line: 1, column: 34 }
-      }
-    },
-    "var a: {param1: number; param2: string}": {
-      type: "VariableDeclaration",
-      declarations: [{
-        type: "VariableDeclarator",
-        id: {
-          type: "Identifier",
-          name: "a",
-          typeAnnotation: {
-            type: "TypeAnnotation",
-            typeAnnotation: {
-              type: "ObjectTypeAnnotation",
-              properties: [{
-                type: "ObjectTypeProperty",
-                key: {
-                  type: "Identifier",
-                  name: "param1",
-                  range: [8, 14],
-                  loc: {
-                    start: { line: 1, column: 8 },
-                    end: { line: 1, column: 14 }
-                  }
-                },
-                value: {
-                  type: "NumberTypeAnnotation",
-                  range: [16, 22],
-                  loc: {
-                    start: { line: 1, column: 16 },
-                    end: { line: 1, column: 22 }
-                  }
-                },
-                optional: false,
-                range: [8, 22],
-                loc: {
-                  start: { line: 1, column: 8 },
-                  end: { line: 1, column: 22 }
-                }
-              }, {
-                type: "ObjectTypeProperty",
-                key: {
-                  type: "Identifier",
-                  name: "param2",
-                  range: [24, 30],
-                  loc: {
-                    start: { line: 1, column: 24 },
-                    end: { line: 1, column: 30 }
-                  }
-                },
-                value: {
-                  type: "StringTypeAnnotation",
-                  range: [32, 38],
-                  loc: {
-                    start: { line: 1, column: 32 },
-                    end: { line: 1, column: 38 }
-                  }
-                },
-                optional: false,
-                range: [24, 38],
-                loc: {
-                  start: { line: 1, column: 24 },
-                  end: { line: 1, column: 38 }
-                }
-              }],
-              indexers: [],
-              callProperties: [],
-              range: [7, 39],
-              loc: {
-                start: { line: 1, column: 7 },
-                end: { line: 1, column: 39 }
-              }
-            },
-            range: [5, 39],
-            loc: {
-              start: { line: 1, column: 5 },
-              end: { line: 1, column: 39 }
-            }
-          },
-          range: [4, 39],
-          loc: {
-            start: { line: 1, column: 4 },
-            end: { line: 1, column: 39 }
-          }
-        },
-        init: null,
-        range: [4, 39],
-        loc: {
-          start: { line: 1, column: 4 },
-          end: { line: 1, column: 39 }
-        }
-      }],
-      kind: "var",
-      range: [0, 39],
-      loc: {
-        start: { line: 1, column: 0 },
-        end: { line: 1, column: 39 }
-      }
-    },
-    "var a: {param1: number; param2?: string}": {
-      type: "VariableDeclaration",
-      declarations: [{
-        type: "VariableDeclarator",
-        id: {
-          type: "Identifier",
-          name: "a",
-          typeAnnotation: {
-            type: "TypeAnnotation",
-            typeAnnotation: {
-              type: "ObjectTypeAnnotation",
-              properties: [{
-                type: "ObjectTypeProperty",
-                key: {
-                  type: "Identifier",
-                  name: "param1",
-                  range: [8, 14],
-                  loc: {
-                    start: { line: 1, column: 8 },
-                    end: { line: 1, column: 14 }
-                  }
-                },
-                value: {
-                  type: "NumberTypeAnnotation",
-                  range: [16, 22],
-                  loc: {
-                    start: { line: 1, column: 16 },
-                    end: { line: 1, column: 22 }
-                  }
-                },
-                optional: false,
-                range: [8, 22],
-                loc: {
-                  start: { line: 1, column: 8 },
-                  end: { line: 1, column: 22 }
-                }
-              }, {
-                type: "ObjectTypeProperty",
-                key: {
-                  type: "Identifier",
-                  name: "param2",
-                  range: [24, 30],
-                  loc: {
-                    start: { line: 1, column: 24 },
-                    end: { line: 1, column: 30 }
-                  }
-                },
-                value: {
-                  type: "StringTypeAnnotation",
-                  range: [33, 39],
-                  loc: {
-                    start: { line: 1, column: 33 },
-                    end: { line: 1, column: 39 }
-                  }
-                },
-                optional: true,
-                range: [24, 39],
-                loc: {
-                  start: { line: 1, column: 24 },
-                  end: { line: 1, column: 39 }
-                }
-              }],
-              indexers: [],
-              callProperties: [],
-              range: [7, 40],
-              loc: {
-                start: { line: 1, column: 7 },
-                end: { line: 1, column: 40 }
-              }
-            },
-            range: [5, 40],
-            loc: {
-              start: { line: 1, column: 5 },
-              end: { line: 1, column: 40 }
-            }
-          },
-          range: [4, 40],
-          loc: {
-            start: { line: 1, column: 4 },
-            end: { line: 1, column: 40 }
-          }
-        },
-        init: null,
-        range: [4, 40],
-        loc: {
-          start: { line: 1, column: 4 },
-          end: { line: 1, column: 40 }
-        }
-      }],
-      kind: "var",
-      range: [0, 40],
-      loc: {
-        start: { line: 1, column: 0 },
-        end: { line: 1, column: 40 }
-      }
-    },
-    "var a: {add(x:number, ...y:Array<string>): void}": {
-      type: "VariableDeclaration",
-      declarations: [{
-        type: "VariableDeclarator",
-        id: {
-          type: "Identifier",
-          name: "a",
-          typeAnnotation: {
-            type: "TypeAnnotation",
-            typeAnnotation: {
-              type: "ObjectTypeAnnotation",
-              properties: [{
-                type: "ObjectTypeProperty",
-                key: {
-                  type: "Identifier",
-                  name: "add",
-                  range: [8, 11],
-                  loc: {
-                    start: { line: 1, column: 8 },
-                    end: { line: 1, column: 11 }
-                  }
-                },
-                value: {
-                  type: "FunctionTypeAnnotation",
-                  params: [{
-                    type: "FunctionTypeParam",
-                    name: {
-                      type: "Identifier",
-                      name: "x",
-                      range: [12, 13],
-                      loc: {
-                        start: { line: 1, column: 12 },
-                        end: { line: 1, column: 13 }
-                      }
-                    },
-                    typeAnnotation: {
-                      type: "NumberTypeAnnotation",
-                      range: [14, 20],
-                      loc: {
-                        start: { line: 1, column: 14 },
-                        end: { line: 1, column: 20 }
-                      }
-                    },
-                    optional: false,
-                    range: [12, 20],
-                    loc: {
-                      start: { line: 1, column: 12 },
-                      end: { line: 1, column: 20 }
-                    }
-                  }],
-                  returnType: {
-                    type: "VoidTypeAnnotation",
-                    range: [43, 47],
-                    loc: {
-                      start: { line: 1, column: 43 },
-                      end: { line: 1, column: 47 }
-                    }
-                  },
-                  rest: {
-                    type: "FunctionTypeParam",
-                    name: {
-                      type: "Identifier",
-                      name: "y",
-                      range: [25, 26],
-                      loc: {
-                        start: { line: 1, column: 25 },
-                        end: { line: 1, column: 26 }
-                      }
-                    },
-                    typeAnnotation: {
-                      type: "GenericTypeAnnotation",
-                      id: {
-                        type: "Identifier",
-                        name: "Array",
-                        range: [27, 32],
-                        loc: {
-                          start: { line: 1, column: 27 },
-                          end: { line: 1, column: 32 }
-                        }
-                      },
-                      typeParameters: {
-                        type: "TypeParameterInstantiation",
-                        params: [{
-                          type: "StringTypeAnnotation",
-                          range: [33, 39],
-                          loc: {
-                            start: { line: 1, column: 33 },
-                            end: { line: 1, column: 39 }
-                          }
-                        }],
-                        range: [32, 40],
-                        loc: {
-                          start: { line: 1, column: 32 },
-                          end: { line: 1, column: 40 }
-                        }
-                      },
-                      range: [27, 40],
-                      loc: {
-                        start: { line: 1, column: 27 },
-                        end: { line: 1, column: 40 }
-                      }
-                    },
-                    optional: false,
-                    range: [25, 40],
-                    loc: {
-                      start: { line: 1, column: 25 },
-                      end: { line: 1, column: 40 }
-                    }
-                  },
-                  typeParameters: null,
-                  range: [8, 47],
-                  loc: {
-                    start: { line: 1, column: 8 },
-                    end: { line: 1, column: 47 }
-                  }
-                },
-                optional: false,
-                range: [8, 47],
-                loc: {
-                  start: { line: 1, column: 8 },
-                  end: { line: 1, column: 47 }
-                }
-              }],
-              indexers: [],
-              callProperties: [],
-              range: [7, 48],
-              loc: {
-                start: { line: 1, column: 7 },
-                end: { line: 1, column: 48 }
-              }
-            },
-            range: [5, 48],
-            loc: {
-              start: { line: 1, column: 5 },
-              end: { line: 1, column: 48 }
-            }
-          },
-          range: [4, 48],
-          loc: {
-            start: { line: 1, column: 4 },
-            end: { line: 1, column: 48 }
-          }
-        },
-        init: null,
-        range: [4, 48],
-        loc: {
-          start: { line: 1, column: 4 },
-          end: { line: 1, column: 48 }
-        }
-      }],
-      kind: "var",
-      range: [0, 48],
-      loc: {
-        start: { line: 1, column: 0 },
-        end: { line: 1, column: 48 }
-      }
-    },
-    "var a: { id<T>(x: T): T; }": {
-      type: "VariableDeclaration",
-      declarations: [{
-        type: "VariableDeclarator",
-        id: {
-          type: "Identifier",
-          name: "a",
-          typeAnnotation: {
-            type: "TypeAnnotation",
-            typeAnnotation: {
-              type: "ObjectTypeAnnotation",
-              properties: [{
-                type: "ObjectTypeProperty",
-                key: {
-                  type: "Identifier",
-                  name: "id",
-                  range: [9, 11],
-                  loc: {
-                    start: { line: 1, column: 9 },
-                    end: { line: 1, column: 11 }
-                  }
-                },
-                value: {
-                  type: "FunctionTypeAnnotation",
-                  params: [{
-                    type: "FunctionTypeParam",
-                    name: {
-                      type: "Identifier",
-                      name: "x",
-                      range: [15, 16],
-                      loc: {
-                        start: { line: 1, column: 15 },
-                        end: { line: 1, column: 16 }
-                      }
-                    },
-                    typeAnnotation: {
-                      type: "GenericTypeAnnotation",
-                      id: {
-                        type: "Identifier",
-                        name: "T",
-                        range: [18, 19],
-                        loc: {
-                          start: { line: 1, column: 18 },
-                          end: { line: 1, column: 19 }
-                        }
-                      },
-                      typeParameters: null,
-                      range: [18, 19],
-                      loc: {
-                        start: { line: 1, column: 18 },
-                        end: { line: 1, column: 19 }
-                      }
-                    },
-                    optional: false,
-                    range: [15, 19],
-                    loc: {
-                      start: { line: 1, column: 15 },
-                      end: { line: 1, column: 19 }
-                    }
-                  }],
-                  returnType: {
-                    type: "GenericTypeAnnotation",
-                    id: {
-                      type: "Identifier",
-                      name: "T",
-                      range: [22, 23],
-                      loc: {
-                        start: { line: 1, column: 22 },
-                        end: { line: 1, column: 23 }
-                      }
-                    },
-                    typeParameters: null,
-                    range: [22, 23],
-                    loc: {
-                      start: { line: 1, column: 22 },
-                      end: { line: 1, column: 23 }
-                    }
-                  },
-                  rest: null,
-                  typeParameters: {
-                    type: "TypeParameterDeclaration",
-                    params: [{
-                      type: "Identifier",
-                      name: "T",
-                      range: [12, 13],
-                      loc: {
-                        start: { line: 1, column: 12 },
-                        end: { line: 1, column: 13 }
-                      }
-                    }],
-                    range: [11, 14],
-                    loc: {
-                      start: { line: 1, column: 11 },
-                      end: { line: 1, column: 14 }
-                    }
-                  },
-                  range: [9, 23],
-                  loc: {
-                    start: { line: 1, column: 9 },
-                    end: { line: 1, column: 23 }
-                  }
-                },
-                optional: false,
-                range: [9, 23],
-                loc: {
-                  start: { line: 1, column: 9 },
-                  end: { line: 1, column: 23 }
-                }
-              }],
-              indexers: [],
-              callProperties: [],
-              range: [7, 26],
-              loc: {
-                start: { line: 1, column: 7 },
-                end: { line: 1, column: 26 }
-              }
-            },
-            range: [5, 26],
-            loc: {
-              start: { line: 1, column: 5 },
-              end: { line: 1, column: 26 }
-            }
-          },
-          range: [4, 26],
-          loc: {
-            start: { line: 1, column: 4 },
-            end: { line: 1, column: 26 }
-          }
-        },
-        init: null,
-        range: [4, 26],
-        loc: {
-          start: { line: 1, column: 4 },
-          end: { line: 1, column: 26 }
-        }
-      }],
-      kind: "var",
-      range: [0, 26],
-      loc: {
-        start: { line: 1, column: 0 },
-        end: { line: 1, column: 26 }
-      }
-    },
-    "var a:Array<number> = [1, 2, 3]": {
-      type: "VariableDeclaration",
-      declarations: [{
-        type: "VariableDeclarator",
-        id: {
-          type: "Identifier",
-          name: "a",
-          typeAnnotation: {
-            type: "TypeAnnotation",
-            typeAnnotation: {
-              type: "GenericTypeAnnotation",
-              id: {
-                type: "Identifier",
-                name: "Array",
-                range: [6, 11],
-                loc: {
-                  start: { line: 1, column: 6 },
-                  end: { line: 1, column: 11 }
-                }
-              },
-              typeParameters: {
-                type: "TypeParameterInstantiation",
-                params: [{
-                  type: "NumberTypeAnnotation",
-                  range: [12, 18],
-                  loc: {
-                    start: { line: 1, column: 12 },
-                    end: { line: 1, column: 18 }
-                  }
-                }],
-                range: [11, 19],
-                loc: {
-                  start: { line: 1, column: 11 },
-                  end: { line: 1, column: 19 }
-                }
-              },
-              range: [6, 19],
-              loc: {
-                start: { line: 1, column: 6 },
-                end: { line: 1, column: 19 }
-              }
-            },
-            range: [5, 19],
-            loc: {
-              start: { line: 1, column: 5 },
-              end: { line: 1, column: 19 }
-            }
-          },
-          range: [4, 19],
-          loc: {
-            start: { line: 1, column: 4 },
-            end: { line: 1, column: 19 }
-          }
-        },
-        init: {
-          type: "ArrayExpression",
-          elements: [{
-            type: "Literal",
-            value: 1,
-            raw: "1",
-            range: [23, 24],
-            loc: {
-              start: { line: 1, column: 23 },
-              end: { line: 1, column: 24 }
-            }
-          }, {
-            type: "Literal",
-            value: 2,
-            raw: "2",
-            range: [26, 27],
-            loc: {
-              start: { line: 1, column: 26 },
-              end: { line: 1, column: 27 }
-            }
-          }, {
-            type: "Literal",
-            value: 3,
-            raw: "3",
-            range: [29, 30],
-            loc: {
-              start: { line: 1, column: 29 },
-              end: { line: 1, column: 30 }
-            }
-          }],
-          range: [22, 31],
-          loc: {
-            start: { line: 1, column: 22 },
-            end: { line: 1, column: 31 }
-          }
-        },
-        range: [4, 31],
-        loc: {
-          start: { line: 1, column: 4 },
-          end: { line: 1, column: 31 }
-        }
-      }],
-      kind: "var",
-      range: [0, 31],
-      loc: {
-        start: { line: 1, column: 0 },
-        end: { line: 1, column: 31 }
-      }
-    },
-    "a = class Foo<T> { }": {
-      type: "ExpressionStatement",
-      expression: {
-        type: "AssignmentExpression",
-        operator: "=",
-        left: {
-          type: "Identifier",
-          name: "a",
-          range: [0, 1],
-          loc: {
-            start: { line: 1, column: 0 },
-            end: { line: 1, column: 1 }
-          }
-        },
-        right: {
-          type: "ClassExpression",
-          id: {
-            type: "Identifier",
-            name: "Foo",
-            range: [10, 13],
-            loc: {
-              start: { line: 1, column: 10 },
-              end: { line: 1, column: 13 }
-            }
-          },
-          superClass: null,
-          body: {
-            type: "ClassBody",
-            body: [],
-            range: [17, 20],
-            loc: {
-              start: { line: 1, column: 17 },
-              end: { line: 1, column: 20 }
-            }
-          },
-          typeParameters: {
-            type: "TypeParameterDeclaration",
-            params: [{
-              type: "Identifier",
-              name: "T",
-              range: [14, 15],
-              loc: {
-                start: { line: 1, column: 14 },
-                end: { line: 1, column: 15 }
-              }
-            }],
-            range: [13, 16],
-            loc: {
-              start: { line: 1, column: 13 },
-              end: { line: 1, column: 16 }
-            }
-          },
-          range: [4, 20],
-          loc: {
-            start: { line: 1, column: 4 },
-            end: { line: 1, column: 20 }
-          }
-        },
-        range: [0, 20],
-        loc: {
-          start: { line: 1, column: 0 },
-          end: { line: 1, column: 20 }
-        }
-      },
-      range: [0, 20],
-      loc: {
-        start: { line: 1, column: 0 },
-        end: { line: 1, column: 20 }
-      }
-    },
-    "a = class Foo<T> extends Bar<T> { }": {
-      type: "ExpressionStatement",
-      expression: {
-        type: "AssignmentExpression",
-        operator: "=",
-        left: {
-          type: "Identifier",
-          name: "a",
-          range: [0, 1],
-          loc: {
-            start: { line: 1, column: 0 },
-            end: { line: 1, column: 1 }
-          }
-        },
-        right: {
-          type: "ClassExpression",
-          id: {
-            type: "Identifier",
-            name: "Foo",
-            range: [10, 13],
-            loc: {
-              start: { line: 1, column: 10 },
-              end: { line: 1, column: 13 }
-            }
-          },
-          superClass: {
-            type: "Identifier",
-            name: "Bar",
-            range: [25, 28],
-            loc: {
-              start: { line: 1, column: 25 },
-              end: { line: 1, column: 28 }
-            }
-          },
-          body: {
-            type: "ClassBody",
-            body: [],
-            range: [32, 35],
-            loc: {
-              start: { line: 1, column: 32 },
-              end: { line: 1, column: 35 }
-            }
-          },
-          typeParameters: {
-            type: "TypeParameterDeclaration",
-            params: [{
-              type: "Identifier",
-              name: "T",
-              range: [14, 15],
-              loc: {
-                start: { line: 1, column: 14 },
-                end: { line: 1, column: 15 }
-              }
-            }],
-            range: [13, 16],
-            loc: {
-              start: { line: 1, column: 13 },
-              end: { line: 1, column: 16 }
-            }
-          },
-          superTypeParameters: {
-            type: "TypeParameterInstantiation",
-            params: [{
-              type: "GenericTypeAnnotation",
-              id: {
-                type: "Identifier",
-                name: "T",
-                range: [29, 30],
-                loc: {
-                  start: { line: 1, column: 29 },
-                  end: { line: 1, column: 30 }
-                }
-              },
-              typeParameters: null,
-              range: [29, 30],
-              loc: {
-                start: { line: 1, column: 29 },
-                end: { line: 1, column: 30 }
-              }
-            }],
-            range: [28, 31],
-            loc: {
-              start: { line: 1, column: 28 },
-              end: { line: 1, column: 31 }
-            }
-          },
-          range: [4, 35],
-          loc: {
-            start: { line: 1, column: 4 },
-            end: { line: 1, column: 35 }
-          }
-        },
-        range: [0, 35],
-        loc: {
-          start: { line: 1, column: 0 },
-          end: { line: 1, column: 35 }
-        }
-      },
-      range: [0, 35],
-      loc: {
-        start: { line: 1, column: 0 },
-        end: { line: 1, column: 35 }
-      }
-    },
-    "class Foo<T> {}": {
-      type: "ClassDeclaration",
-      id: {
-        type: "Identifier",
-        name: "Foo",
-        range: [6, 9],
-        loc: {
-          start: { line: 1, column: 6 },
-          end: { line: 1, column: 9 }
-        }
-      },
-      superClass: null,
-      body: {
-        type: "ClassBody",
-        body: [],
-        range: [13, 15],
-        loc: {
-          start: { line: 1, column: 13 },
-          end: { line: 1, column: 15 }
-        }
-      },
-      typeParameters: {
-        type: "TypeParameterDeclaration",
-        params: [{
-          type: "Identifier",
-          name: "T",
-          range: [10, 11],
-          loc: {
-            start: { line: 1, column: 10 },
-            end: { line: 1, column: 11 }
-          }
-        }],
-        range: [9, 12],
-        loc: {
-          start: { line: 1, column: 9 },
-          end: { line: 1, column: 12 }
-        }
-      },
-      range: [0, 15],
-      loc: {
-        start: { line: 1, column: 0 },
-        end: { line: 1, column: 15 }
-      }
-    },
-    "class Foo<T> extends Bar<T> { }": {
-      type: "ClassDeclaration",
-      id: {
-        type: "Identifier",
-        name: "Foo",
-        range: [6, 9],
-        loc: {
-          start: { line: 1, column: 6 },
-          end: { line: 1, column: 9 }
-        }
-      },
-      superClass: {
-        type: "Identifier",
-        name: "Bar",
-        range: [21, 24],
-        loc: {
-          start: { line: 1, column: 21 },
-          end: { line: 1, column: 24 }
-        }
-      },
-      body: {
-        type: "ClassBody",
-        body: [],
-        range: [28, 31],
-        loc: {
-          start: { line: 1, column: 28 },
-          end: { line: 1, column: 31 }
-        }
-      },
-      typeParameters: {
-        type: "TypeParameterDeclaration",
-        params: [{
-          type: "Identifier",
-          name: "T",
-          range: [10, 11],
-          loc: {
-            start: { line: 1, column: 10 },
-            end: { line: 1, column: 11 }
-          }
-        }],
-        range: [9, 12],
-        loc: {
-          start: { line: 1, column: 9 },
-          end: { line: 1, column: 12 }
-        }
-      },
-      superTypeParameters: {
-        type: "TypeParameterInstantiation",
-        params: [{
-          type: "GenericTypeAnnotation",
-          id: {
-            type: "Identifier",
-            name: "T",
-            range: [25, 26],
-            loc: {
-              start: { line: 1, column: 25 },
-              end: { line: 1, column: 26 }
-            }
-          },
-          typeParameters: null,
-          range: [25, 26],
-          loc: {
-            start: { line: 1, column: 25 },
-            end: { line: 1, column: 26 }
-          }
-        }],
-        range: [24, 27],
-        loc: {
-          start: { line: 1, column: 24 },
-          end: { line: 1, column: 27 }
-        }
-      },
-      range: [0, 31],
-      loc: {
-        start: { line: 1, column: 0 },
-        end: { line: 1, column: 31 }
-      }
-    },
-    "class Foo<T> extends mixin(Bar) { }": {
-      type: "ClassDeclaration",
-      id: {
-        type: "Identifier",
-        name: "Foo",
-        range: [6, 9],
-        loc: {
-          start: { line: 1, column: 6 },
-          end: { line: 1, column: 9 }
-        }
-      },
-      superClass: {
-        type: "CallExpression",
-        callee: {
-          type: "Identifier",
-          name: "mixin",
-          range: [21, 26],
-          loc: {
-            start: { line: 1, column: 21 },
-            end: { line: 1, column: 26 }
-          }
-        },
-        "arguments": [{
-          type: "Identifier",
-          name: "Bar",
-          range: [27, 30],
-          loc: {
-            start: { line: 1, column: 27 },
-            end: { line: 1, column: 30 }
-          }
-        }],
-        range: [21, 31],
-        loc: {
-          start: { line: 1, column: 21 },
-          end: { line: 1, column: 31 }
-        }
-      },
-      body: {
-        type: "ClassBody",
-        body: [],
-        range: [32, 35],
-        loc: {
-          start: { line: 1, column: 32 },
-          end: { line: 1, column: 35 }
-        }
-      },
-      typeParameters: {
-        type: "TypeParameterDeclaration",
-        params: [{
-          type: "Identifier",
-          name: "T",
-          range: [10, 11],
-          loc: {
-            start: { line: 1, column: 10 },
-            end: { line: 1, column: 11 }
-          }
-        }],
-        range: [9, 12],
-        loc: {
-          start: { line: 1, column: 9 },
-          end: { line: 1, column: 12 }
-        }
-      },
-      range: [0, 35],
-      loc: {
-        start: { line: 1, column: 0 },
-        end: { line: 1, column: 35 }
-      }
-    },
-    "class Foo<T> { bar<U>():number { return 42; }}": {
-      type: "ClassDeclaration",
-      id: {
-        type: "Identifier",
-        name: "Foo",
-        range: [6, 9],
-        loc: {
-          start: { line: 1, column: 6 },
-          end: { line: 1, column: 9 }
-        }
-      },
-      superClass: null,
-      body: {
-        type: "ClassBody",
-        body: [{
-          type: "MethodDefinition",
-          key: {
-            type: "Identifier",
-            name: "bar",
-            range: [15, 18],
-            loc: {
-              start: { line: 1, column: 15 },
-              end: { line: 1, column: 18 }
-            }
-          },
-          value: {
-            type: "FunctionExpression",
-            id: null,
-            params: [],
-            defaults: [],
-            body: {
-              type: "BlockStatement",
-              body: [{
-                type: "ReturnStatement",
-                argument: {
-                  type: "Literal",
-                  value: 42,
-                  raw: "42",
-                  range: [40, 42],
-                  loc: {
-                    start: { line: 1, column: 40 },
-                    end: { line: 1, column: 42 }
-                  }
-                },
-                range: [33, 43],
-                loc: {
-                  start: { line: 1, column: 33 },
-                  end: { line: 1, column: 43 }
-                }
-              }],
-              range: [31, 45],
-              loc: {
-                start: { line: 1, column: 31 },
-                end: { line: 1, column: 45 }
-              }
-            },
-            rest: null,
-            generator: false,
-            expression: false,
-            returnType: {
-              type: "TypeAnnotation",
-              typeAnnotation: {
-                type: "NumberTypeAnnotation",
-                range: [24, 30],
-                loc: {
-                  start: { line: 1, column: 24 },
-                  end: { line: 1, column: 30 }
-                }
-              },
-              range: [23, 30],
-              loc: {
-                start: { line: 1, column: 23 },
-                end: { line: 1, column: 30 }
-              }
-            },
-            typeParameters: {
-              type: "TypeParameterDeclaration",
-              params: [{
-                type: "Identifier",
-                name: "U",
-                range: [19, 20],
-                loc: {
-                  start: { line: 1, column: 19 },
-                  end: { line: 1, column: 20 }
-                }
-              }],
-              range: [18, 21],
-              loc: {
-                start: { line: 1, column: 18 },
-                end: { line: 1, column: 21 }
-              }
-            },
-            //range: [31, 45],
-            //loc: {
-            //  start: { line: 1, column: 31 },
-            //  end: { line: 1, column: 45 }
-            //}
-          },
-          kind: "",
-          "static": false,
-          computed: false,
-          range: [15, 45],
-          loc: {
-            start: { line: 1, column: 15 },
-            end: { line: 1, column: 45 }
-          }
-        }],
-        range: [13, 46],
-        loc: {
-          start: { line: 1, column: 13 },
-          end: { line: 1, column: 46 }
-        }
-      },
-      typeParameters: {
-        type: "TypeParameterDeclaration",
-        params: [{
-          type: "Identifier",
-          name: "T",
-          range: [10, 11],
-          loc: {
-            start: { line: 1, column: 10 },
-            end: { line: 1, column: 11 }
-          }
-        }],
-        range: [9, 12],
-        loc: {
-          start: { line: 1, column: 9 },
-          end: { line: 1, column: 12 }
-        }
-      },
-      range: [0, 46],
-      loc: {
-        start: { line: 1, column: 0 },
-        end: { line: 1, column: 46 }
-      }
-    },
-    'class Foo { "bar"<T>() { } }': {
-      type: "ClassDeclaration",
-      id: {
-        type: "Identifier",
-        name: "Foo",
-        range: [6, 9],
-        loc: {
-          start: { line: 1, column: 6 },
-          end: { line: 1, column: 9 }
-        }
-      },
-      superClass: null,
-      body: {
-        type: "ClassBody",
-        body: [{
-          type: "MethodDefinition",
-          key: {
-            type: "Literal",
-            value: "bar",
-            raw: '"bar"',
-            range: [12, 17],
-            loc: {
-              start: { line: 1, column: 12 },
-              end: { line: 1, column: 17 }
-            }
-          },
-          value: {
-            type: "FunctionExpression",
-            id: null,
-            params: [],
-            defaults: [],
-            body: {
-              type: "BlockStatement",
-              body: [],
-              range: [23, 26],
-              loc: {
-                start: { line: 1, column: 23 },
-                end: { line: 1, column: 26 }
-              }
-            },
-            rest: null,
-            generator: false,
-            expression: false,
-            typeParameters: {
-              type: "TypeParameterDeclaration",
-              params: [{
-                type: "Identifier",
-                name: "T",
-                range: [18, 19],
-                loc: {
-                  start: { line: 1, column: 18 },
-                  end: { line: 1, column: 19 }
-                }
-              }],
-              range: [17, 20],
-              loc: {
-                start: { line: 1, column: 17 },
-                end: { line: 1, column: 20 }
-              }
-            },
-            //range: [23, 26],
-            //loc: {
-            //  start: { line: 1, column: 23 },
-            //  end: { line: 1, column: 26 }
-            //}
-          },
-          kind: "",
-          "static": false,
-          computed: false,
-          range: [12, 26],
-          loc: {
-            start: { line: 1, column: 12 },
-            end: { line: 1, column: 26 }
-          }
-        }],
-        range: [10, 28],
-        loc: {
-          start: { line: 1, column: 10 },
-          end: { line: 1, column: 28 }
-        }
-      },
-      range: [0, 28],
-      loc: {
-        start: { line: 1, column: 0 },
-        end: { line: 1, column: 28 }
-      }
-    },
-    "function foo(requiredParam, optParam?) {}": {
-      type: "FunctionDeclaration",
-      id: {
-        type: "Identifier",
-        name: "foo",
-        range: [9, 12],
-        loc: {
-          start: { line: 1, column: 9 },
-          end: { line: 1, column: 12 }
-        }
-      },
-      params: [{
-        type: "Identifier",
-        name: "requiredParam",
-        range: [13, 26],
-        loc: {
-          start: { line: 1, column: 13 },
-          end: { line: 1, column: 26 }
-        }
-      }, {
-        type: "Identifier",
-        name: "optParam",
-        optional: true,
-        range: [28, 37],
-        loc: {
-          start: { line: 1, column: 28 },
-          end: { line: 1, column: 37 }
-        }
-      }],
-      defaults: [],
-      body: {
-        type: "BlockStatement",
-        body: [],
-        range: [39, 41],
-        loc: {
-          start: { line: 1, column: 39 },
-          end: { line: 1, column: 41 }
-        }
-      },
-      rest: null,
-      generator: false,
-      expression: false,
-      range: [0, 41],
-      loc: {
-        start: { line: 1, column: 0 },
-        end: { line: 1, column: 41 }
-      }
-    },
-    "class Foo { prop1:string; prop2:number; }": {
-      type: "ClassDeclaration",
-      id: {
-        type: "Identifier",
-        name: "Foo",
-        range: [6, 9],
-        loc: {
-          start: { line: 1, column: 6 },
-          end: { line: 1, column: 9 }
-        }
-      },
-      superClass: null,
-      body: {
-        type: "ClassBody",
-        body: [{
-          type: "ClassProperty",
-          key: {
-            type: "Identifier",
-            name: "prop1",
-            range: [12, 17],
-            loc: {
-              start: { line: 1, column: 12 },
-              end: { line: 1, column: 17 }
-            }
-          },
-          typeAnnotation: {
-            type: "TypeAnnotation",
-            typeAnnotation: {
-              type: "StringTypeAnnotation",
-              range: [18, 24],
-              loc: {
-                start: { line: 1, column: 18 },
-                end: { line: 1, column: 24 }
-              }
-            },
-            range: [17, 24],
-            loc: {
-              start: { line: 1, column: 17 },
-              end: { line: 1, column: 24 }
-            }
-          },
-          computed: false,
-          "static": false,
-          range: [12, 25],
-          loc: {
-            start: { line: 1, column: 12 },
-            end: { line: 1, column: 25 }
-          }
-        }, {
-          type: "ClassProperty",
-          key: {
-            type: "Identifier",
-            name: "prop2",
-            range: [26, 31],
-            loc: {
-              start: { line: 1, column: 26 },
-              end: { line: 1, column: 31 }
-            }
-          },
-          typeAnnotation: {
-            type: "TypeAnnotation",
-            typeAnnotation: {
-              type: "NumberTypeAnnotation",
-              range: [32, 38],
-              loc: {
-                start: { line: 1, column: 32 },
-                end: { line: 1, column: 38 }
-              }
-            },
-            range: [31, 38],
-            loc: {
-              start: { line: 1, column: 31 },
-              end: { line: 1, column: 38 }
-            }
-          },
-          computed: false,
-          "static": false,
-          range: [26, 39],
-          loc: {
-            start: { line: 1, column: 26 },
-            end: { line: 1, column: 39 }
-          }
-        }],
-        range: [10, 41],
-        loc: {
-          start: { line: 1, column: 10 },
-          end: { line: 1, column: 41 }
-        }
-      },
-      range: [0, 41],
-      loc: {
-        start: { line: 1, column: 0 },
-        end: { line: 1, column: 41 }
-      }
-    },
-    "class Foo { static prop1:string; prop2:number; }": {
-      type: "ClassDeclaration",
-      id: {
-        type: "Identifier",
-        name: "Foo",
-        range: [6, 9],
-        loc: {
-          start: { line: 1, column: 6 },
-          end: { line: 1, column: 9 }
-        }
-      },
-      superClass: null,
-      body: {
-        type: "ClassBody",
-        body: [{
-          type: "ClassProperty",
-          key: {
-            type: "Identifier",
-            name: "prop1",
-            range: [19, 24],
-            loc: {
-              start: { line: 1, column: 19 },
-              end: { line: 1, column: 24 }
-            }
-          },
-          typeAnnotation: {
-            type: "TypeAnnotation",
-            typeAnnotation: {
-              type: "StringTypeAnnotation",
-              range: [25, 31],
-              loc: {
-                start: { line: 1, column: 25 },
-                end: { line: 1, column: 31 }
-              }
-            },
-            range: [24, 31],
-            loc: {
-              start: { line: 1, column: 24 },
-              end: { line: 1, column: 31 }
-            }
-          },
-          computed: false,
-          "static": true,
-          range: [12, 32],
-          loc: {
-            start: { line: 1, column: 12 },
-            end: { line: 1, column: 32 }
-          }
-        }, {
-          type: "ClassProperty",
-          key: {
-            type: "Identifier",
-            name: "prop2",
-            range: [33, 38],
-            loc: {
-              start: { line: 1, column: 33 },
-              end: { line: 1, column: 38 }
-            }
-          },
-          typeAnnotation: {
-            type: "TypeAnnotation",
-            typeAnnotation: {
-              type: "NumberTypeAnnotation",
-              range: [39, 45],
-              loc: {
-                start: { line: 1, column: 39 },
-                end: { line: 1, column: 45 }
-              }
-            },
-            range: [38, 45],
-            loc: {
-              start: { line: 1, column: 38 },
-              end: { line: 1, column: 45 }
-            }
-          },
-          computed: false,
-          "static": false,
-          range: [33, 46],
-          loc: {
-            start: { line: 1, column: 33 },
-            end: { line: 1, column: 46 }
-          }
-        }],
-        range: [10, 48],
-        loc: {
-          start: { line: 1, column: 10 },
-          end: { line: 1, column: 48 }
-        }
-      },
-      range: [0, 48],
-      loc: {
-        start: { line: 1, column: 0 },
-        end: { line: 1, column: 48 }
-      }
-    },
-    "var x : number | string = 4;": {
-      type: "VariableDeclaration",
-      declarations: [{
-        type: "VariableDeclarator",
-        id: {
-          type: "Identifier",
-          name: "x",
-          typeAnnotation: {
-            type: "TypeAnnotation",
-            typeAnnotation: {
-              type: "UnionTypeAnnotation",
-              types: [{
-                type: "NumberTypeAnnotation",
-                range: [8, 14],
-                loc: {
-                  start: { line: 1, column: 8 },
-                  end: { line: 1, column: 14 }
-                }
-              }, {
-                type: "StringTypeAnnotation",
-                range: [17, 23],
-                loc: {
-                  start: { line: 1, column: 17 },
-                  end: { line: 1, column: 23 }
-                }
-              }],
-              range: [8, 23],
-              loc: {
-                start: { line: 1, column: 8 },
-                end: { line: 1, column: 23 }
-              }
-            },
-            range: [6, 23],
-            loc: {
-              start: { line: 1, column: 6 },
-              end: { line: 1, column: 23 }
-            }
-          },
-          range: [4, 23],
-          loc: {
-            start: { line: 1, column: 4 },
-            end: { line: 1, column: 23 }
-          }
-        },
-        init: {
-          type: "Literal",
-          value: 4,
-          raw: "4",
-          range: [26, 27],
-          loc: {
-            start: { line: 1, column: 26 },
-            end: { line: 1, column: 27 }
-          }
-        },
-        range: [4, 27],
-        loc: {
-          start: { line: 1, column: 4 },
-          end: { line: 1, column: 27 }
-        }
-      }],
-      kind: "var",
-      range: [0, 28],
-      loc: {
-        start: { line: 1, column: 0 },
-        end: { line: 1, column: 28 }
-      }
-    },
-    "class Array { concat(items:number | string) {}; }": {
-      type: "ClassDeclaration",
-      id: {
-        type: "Identifier",
-        name: "Array",
-        range: [6, 11],
-        loc: {
-          start: { line: 1, column: 6 },
-          end: { line: 1, column: 11 }
-        }
-      },
-      superClass: null,
-      body: {
-        type: "ClassBody",
-        body: [{
-          type: "MethodDefinition",
-          key: {
-            type: "Identifier",
-            name: "concat",
-            range: [14, 20],
-            loc: {
-              start: { line: 1, column: 14 },
-              end: { line: 1, column: 20 }
-            }
-          },
-          value: {
-            type: "FunctionExpression",
-            id: null,
-            params: [{
-              type: "Identifier",
-              name: "items",
-              typeAnnotation: {
-                type: "TypeAnnotation",
-                typeAnnotation: {
-                  type: "UnionTypeAnnotation",
-                  types: [{
-                    type: "NumberTypeAnnotation",
-                    range: [27, 33],
-                    loc: {
-                      start: { line: 1, column: 27 },
-                      end: { line: 1, column: 33 }
-                    }
-                  }, {
-                    type: "StringTypeAnnotation",
-                    range: [36, 42],
-                    loc: {
-                      start: { line: 1, column: 36 },
-                      end: { line: 1, column: 42 }
-                    }
-                  }],
-                  range: [27, 42],
-                  loc: {
-                    start: { line: 1, column: 27 },
-                    end: { line: 1, column: 42 }
-                  }
-                },
-                range: [26, 42],
-                loc: {
-                  start: { line: 1, column: 26 },
-                  end: { line: 1, column: 42 }
-                }
-              },
-              range: [21, 42],
-              loc: {
-                start: { line: 1, column: 21 },
-                end: { line: 1, column: 42 }
-              }
-            }],
-            defaults: [],
-            body: {
-              type: "BlockStatement",
-              body: [],
-              range: [44, 46],
-              loc: {
-                start: { line: 1, column: 44 },
-                end: { line: 1, column: 46 }
-              }
-            },
-            rest: null,
-            generator: false,
-            expression: false,
-            //range: [44, 46],
-            //loc: {
-            //  start: { line: 1, column: 44 },
-            //  end: { line: 1, column: 46 }
-            //}
-          },
-          kind: "",
-          "static": false,
-          computed: false,
-          range: [14, 46],
-          loc: {
-            start: { line: 1, column: 14 },
-            end: { line: 1, column: 46 }
-          }
-        }],
-        range: [12, 49],
-        loc: {
-          start: { line: 1, column: 12 },
-          end: { line: 1, column: 49 }
-        }
-      },
-      range: [0, 49],
-      loc: {
-        start: { line: 1, column: 0 },
-        end: { line: 1, column: 49 }
-      }
-    },
-    "var x : () => number | () => string = fn;": {
-      type: "VariableDeclaration",
-      declarations: [{
-        type: "VariableDeclarator",
-        id: {
-          type: "Identifier",
-          name: "x",
-          typeAnnotation: {
-            type: "TypeAnnotation",
-            typeAnnotation: {
-              type: "FunctionTypeAnnotation",
-              params: [],
-              returnType: {
-                type: "UnionTypeAnnotation",
-                types: [{
-                  type: "NumberTypeAnnotation",
-                  range: [14, 20],
-                  loc: {
-                    start: { line: 1, column: 14 },
-                    end: { line: 1, column: 20 }
-                  }
-                }, {
-                  type: "FunctionTypeAnnotation",
-                  params: [],
-                  returnType: {
-                    type: "StringTypeAnnotation",
-                    range: [29, 35],
-                    loc: {
-                      start: { line: 1, column: 29 },
-                      end: { line: 1, column: 35 }
-                    }
-                  },
-                  rest: null,
-                  typeParameters: null,
-                  range: [23, 35],
-                  loc: {
-                    start: { line: 1, column: 23 },
-                    end: { line: 1, column: 35 }
-                  }
-                }],
-                range: [14, 35],
-                loc: {
-                  start: { line: 1, column: 14 },
-                  end: { line: 1, column: 35 }
-                }
-              },
-              rest: null,
-              typeParameters: null,
-              range: [8, 35],
-              loc: {
-                start: { line: 1, column: 8 },
-                end: { line: 1, column: 35 }
-              }
-            },
-            range: [6, 35],
-            loc: {
-              start: { line: 1, column: 6 },
-              end: { line: 1, column: 35 }
-            }
-          },
-          range: [4, 35],
-          loc: {
-            start: { line: 1, column: 4 },
-            end: { line: 1, column: 35 }
-          }
-        },
-        init: {
-          type: "Identifier",
-          name: "fn",
-          range: [38, 40],
-          loc: {
-            start: { line: 1, column: 38 },
-            end: { line: 1, column: 40 }
-          }
-        },
-        range: [4, 40],
-        loc: {
-          start: { line: 1, column: 4 },
-          end: { line: 1, column: 40 }
-        }
-      }],
-      kind: "var",
-      range: [0, 41],
-      loc: {
-        start: { line: 1, column: 0 },
-        end: { line: 1, column: 41 }
-      }
-    },
-    "var x: typeof Y = Y;": {
-      type: "VariableDeclaration",
-      declarations: [{
-        type: "VariableDeclarator",
-        id: {
-          type: "Identifier",
-          name: "x",
-          typeAnnotation: {
-            type: "TypeAnnotation",
-            typeAnnotation: {
-              type: "TypeofTypeAnnotation",
-              argument: {
-                type: "GenericTypeAnnotation",
-                id: {
-                  type: "Identifier",
-                  name: "Y",
-                  range: [14, 15],
-                  loc: {
-                    start: { line: 1, column: 14 },
-                    end: { line: 1, column: 15 }
-                  }
-                },
-                typeParameters: null,
-                range: [14, 15],
-                loc: {
-                  start: { line: 1, column: 14 },
-                  end: { line: 1, column: 15 }
-                }
-              },
-              range: [7, 15],
-              loc: {
-                start: { line: 1, column: 7 },
-                end: { line: 1, column: 15 }
-              }
-            },
-            range: [5, 15],
-            loc: {
-              start: { line: 1, column: 5 },
-              end: { line: 1, column: 15 }
-            }
-          },
-          range: [4, 15],
-          loc: {
-            start: { line: 1, column: 4 },
-            end: { line: 1, column: 15 }
-          }
-        },
-        init: {
-          type: "Identifier",
-          name: "Y",
-          range: [18, 19],
-          loc: {
-            start: { line: 1, column: 18 },
-            end: { line: 1, column: 19 }
-          }
-        },
-        range: [4, 19],
-        loc: {
-          start: { line: 1, column: 4 },
-          end: { line: 1, column: 19 }
-        }
-      }],
-      kind: "var",
-      range: [0, 20],
-      loc: {
-        start: { line: 1, column: 0 },
-        end: { line: 1, column: 20 }
-      }
-    },
-    "var x: typeof Y | number = Y;": {
-      type: "VariableDeclaration",
-      declarations: [{
-        type: "VariableDeclarator",
-        id: {
-          type: "Identifier",
-          name: "x",
-          typeAnnotation: {
-            type: "TypeAnnotation",
-            typeAnnotation: {
-              type: "UnionTypeAnnotation",
-              types: [{
-                type: "TypeofTypeAnnotation",
-                argument: {
-                  type: "GenericTypeAnnotation",
-                  id: {
-                    type: "Identifier",
-                    name: "Y",
-                    range: [14, 15],
-                    loc: {
-                      start: { line: 1, column: 14 },
-                      end: { line: 1, column: 15 }
-                    }
-                  },
-                  typeParameters: null,
-                  range: [14, 15],
-                  loc: {
-                    start: { line: 1, column: 14 },
-                    end: { line: 1, column: 15 }
-                  }
-                },
-                range: [7, 15],
-                loc: {
-                  start: { line: 1, column: 7 },
-                  end: { line: 1, column: 15 }
-                }
-              }, {
-                type: "NumberTypeAnnotation",
-                range: [18, 24],
-                loc: {
-                  start: { line: 1, column: 18 },
-                  end: { line: 1, column: 24 }
-                }
-              }],
-              range: [7, 24],
-              loc: {
-                start: { line: 1, column: 7 },
-                end: { line: 1, column: 24 }
-              }
-            },
-            range: [5, 24],
-            loc: {
-              start: { line: 1, column: 5 },
-              end: { line: 1, column: 24 }
-            }
-          },
-          range: [4, 24],
-          loc: {
-            start: { line: 1, column: 4 },
-            end: { line: 1, column: 24 }
-          }
-        },
-        init: {
-          type: "Identifier",
-          name: "Y",
-          range: [27, 28],
-          loc: {
-            start: { line: 1, column: 27 },
-            end: { line: 1, column: 28 }
-          }
-        },
-        range: [4, 28],
-        loc: {
-          start: { line: 1, column: 4 },
-          end: { line: 1, column: 28 }
-        }
-      }],
-      kind: "var",
-      range: [0, 29],
-      loc: {
-        start: { line: 1, column: 0 },
-        end: { line: 1, column: 29 }
-      }
-    },
-    'var {x}: {x: string; } = { x: "hello" };': {
-      type: "VariableDeclaration",
-      declarations: [{
-        type: "VariableDeclarator",
-        id: {
-          type: "ObjectPattern",
-          properties: [{
-            type: "Property",
-            key: {
-              type: "Identifier",
-              name: "x",
-              range: [5, 6],
-              loc: {
-                start: { line: 1, column: 5 },
-                end: { line: 1, column: 6 }
-              }
-            },
-            value: {
-              type: "Identifier",
-              name: "x",
-              range: [5, 6],
-              loc: {
-                start: { line: 1, column: 5 },
-                end: { line: 1, column: 6 }
-              }
-            },
-            kind: "init",
-            method: false,
-            shorthand: true,
-            computed: false,
-            range: [5, 6],
-            loc: {
-              start: { line: 1, column: 5 },
-              end: { line: 1, column: 6 }
-            }
-          }],
-          range: [4, 22],
-          loc: {
-            start: { line: 1, column: 4 },
-            end: { line: 1, column: 22 }
-          },
-          typeAnnotation: {
-            type: "TypeAnnotation",
-            typeAnnotation: {
-              type: "ObjectTypeAnnotation",
-              properties: [{
-                type: "ObjectTypeProperty",
-                key: {
-                  type: "Identifier",
-                  name: "x",
-                  range: [10, 11],
-                  loc: {
-                    start: { line: 1, column: 10 },
-                    end: { line: 1, column: 11 }
-                  }
-                },
-                value: {
-                  type: "StringTypeAnnotation",
-                  range: [13, 19],
-                  loc: {
-                    start: { line: 1, column: 13 },
-                    end: { line: 1, column: 19 }
-                  }
-                },
-                optional: false,
-                range: [10, 19],
-                loc: {
-                  start: { line: 1, column: 10 },
-                  end: { line: 1, column: 19 }
-                }
-              }],
-              indexers: [],
-              callProperties: [],
-              range: [9, 22],
-              loc: {
-                start: { line: 1, column: 9 },
-                end: { line: 1, column: 22 }
-              }
-            },
-            range: [7, 22],
-            loc: {
-              start: { line: 1, column: 7 },
-              end: { line: 1, column: 22 }
-            }
-          }
-        },
-        init: {
-          type: "ObjectExpression",
-          properties: [{
-            type: "Property",
-            key: {
-              type: "Identifier",
-              name: "x",
-              range: [27, 28],
-              loc: {
-                start: { line: 1, column: 27 },
-                end: { line: 1, column: 28 }
-              }
-            },
-            value: {
-              type: "Literal",
-              value: "hello",
-              raw: '"hello"',
-              range: [30, 37],
-              loc: {
-                start: { line: 1, column: 30 },
-                end: { line: 1, column: 37 }
-              }
-            },
-            kind: "init",
-            method: false,
-            shorthand: false,
-            computed: false,
-            range: [27, 37],
-            loc: {
-              start: { line: 1, column: 27 },
-              end: { line: 1, column: 37 }
-            }
-          }],
-          range: [25, 39],
-          loc: {
-            start: { line: 1, column: 25 },
-            end: { line: 1, column: 39 }
-          }
-        },
-        range: [4, 39],
-        loc: {
-          start: { line: 1, column: 4 },
-          end: { line: 1, column: 39 }
-        }
-      }],
-      kind: "var",
-      range: [0, 40],
-      loc: {
-        start: { line: 1, column: 0 },
-        end: { line: 1, column: 40 }
-      }
-    },
-    'var {x}: {x: string } = { x: "hello" };': {
-      type: "VariableDeclaration",
-      declarations: [{
-        type: "VariableDeclarator",
-        id: {
-          type: "ObjectPattern",
-          properties: [{
-            type: "Property",
-            key: {
-              type: "Identifier",
-              name: "x",
-              range: [5, 6],
-              loc: {
-                start: { line: 1, column: 5 },
-                end: { line: 1, column: 6 }
-              }
-            },
-            value: {
-              type: "Identifier",
-              name: "x",
-              range: [5, 6],
-              loc: {
-                start: { line: 1, column: 5 },
-                end: { line: 1, column: 6 }
-              }
-            },
-            kind: "init",
-            method: false,
-            shorthand: true,
-            computed: false,
-            range: [5, 6],
-            loc: {
-              start: { line: 1, column: 5 },
-              end: { line: 1, column: 6 }
-            }
-          }],
-          range: [4, 21],
-          loc: {
-            start: { line: 1, column: 4 },
-            end: { line: 1, column: 21 }
-          },
-          typeAnnotation: {
-            type: "TypeAnnotation",
-            typeAnnotation: {
-              type: "ObjectTypeAnnotation",
-              properties: [{
-                type: "ObjectTypeProperty",
-                key: {
-                  type: "Identifier",
-                  name: "x",
-                  range: [10, 11],
-                  loc: {
-                    start: { line: 1, column: 10 },
-                    end: { line: 1, column: 11 }
-                  }
-                },
-                value: {
-                  type: "StringTypeAnnotation",
-                  range: [13, 19],
-                  loc: {
-                    start: { line: 1, column: 13 },
-                    end: { line: 1, column: 19 }
-                  }
-                },
-                optional: false,
-                range: [10, 19],
-                loc: {
-                  start: { line: 1, column: 10 },
-                  end: { line: 1, column: 19 }
-                }
-              }],
-              indexers: [],
-              callProperties: [],
-              range: [9, 21],
-              loc: {
-                start: { line: 1, column: 9 },
-                end: { line: 1, column: 21 }
-              }
-            },
-            range: [7, 21],
-            loc: {
-              start: { line: 1, column: 7 },
-              end: { line: 1, column: 21 }
-            }
-          }
-        },
-        init: {
-          type: "ObjectExpression",
-          properties: [{
-            type: "Property",
-            key: {
-              type: "Identifier",
-              name: "x",
-              range: [26, 27],
-              loc: {
-                start: { line: 1, column: 26 },
-                end: { line: 1, column: 27 }
-              }
-            },
-            value: {
-              type: "Literal",
-              value: "hello",
-              raw: '"hello"',
-              range: [29, 36],
-              loc: {
-                start: { line: 1, column: 29 },
-                end: { line: 1, column: 36 }
-              }
-            },
-            kind: "init",
-            method: false,
-            shorthand: false,
-            computed: false,
-            range: [26, 36],
-            loc: {
-              start: { line: 1, column: 26 },
-              end: { line: 1, column: 36 }
-            }
-          }],
-          range: [24, 38],
-          loc: {
-            start: { line: 1, column: 24 },
-            end: { line: 1, column: 38 }
-          }
-        },
-        range: [4, 38],
-        loc: {
-          start: { line: 1, column: 4 },
-          end: { line: 1, column: 38 }
-        }
-      }],
-      kind: "var",
-      range: [0, 39],
-      loc: {
-        start: { line: 1, column: 0 },
-        end: { line: 1, column: 39 }
-      }
-    },
-    'var [x]: Array<string> = [ "hello" ];': {
-      type: "VariableDeclaration",
-      declarations: [{
-        type: "VariableDeclarator",
-        id: {
-          type: "ArrayPattern",
-          elements: [{
-            type: "Identifier",
-            name: "x",
-            range: [5, 6],
-            loc: {
-              start: { line: 1, column: 5 },
-              end: { line: 1, column: 6 }
-            }
-          }],
-          range: [4, 22],
-          loc: {
-            start: { line: 1, column: 4 },
-            end: { line: 1, column: 22 }
-          },
-          typeAnnotation: {
-            type: "TypeAnnotation",
-            typeAnnotation: {
-              type: "GenericTypeAnnotation",
-              id: {
-                type: "Identifier",
-                name: "Array",
-                range: [9, 14],
-                loc: {
-                  start: { line: 1, column: 9 },
-                  end: { line: 1, column: 14 }
-                }
-              },
-              typeParameters: {
-                type: "TypeParameterInstantiation",
-                params: [{
-                  type: "StringTypeAnnotation",
-                  range: [15, 21],
-                  loc: {
-                    start: { line: 1, column: 15 },
-                    end: { line: 1, column: 21 }
-                  }
-                }],
-                range: [14, 22],
-                loc: {
-                  start: { line: 1, column: 14 },
-                  end: { line: 1, column: 22 }
-                }
-              },
-              range: [9, 22],
-              loc: {
-                start: { line: 1, column: 9 },
-                end: { line: 1, column: 22 }
-              }
-            },
-            range: [7, 22],
-            loc: {
-              start: { line: 1, column: 7 },
-              end: { line: 1, column: 22 }
-            }
-          }
-        },
-        init: {
-          type: "ArrayExpression",
-          elements: [{
-            type: "Literal",
-            value: "hello",
-            raw: '"hello"',
-            range: [27, 34],
-            loc: {
-              start: { line: 1, column: 27 },
-              end: { line: 1, column: 34 }
-            }
-          }],
-          range: [25, 36],
-          loc: {
-            start: { line: 1, column: 25 },
-            end: { line: 1, column: 36 }
-          }
-        },
-        range: [4, 36],
-        loc: {
-          start: { line: 1, column: 4 },
-          end: { line: 1, column: 36 }
-        }
-      }],
-      kind: "var",
-      range: [0, 37],
-      loc: {
-        start: { line: 1, column: 0 },
-        end: { line: 1, column: 37 }
-      }
-    },
-    "function foo({x}: { x: string; }) {}": {
-      type: "FunctionDeclaration",
-      id: {
-        type: "Identifier",
-        name: "foo",
-        range: [9, 12],
-        loc: {
-          start: { line: 1, column: 9 },
-          end: { line: 1, column: 12 }
-        }
-      },
-      params: [{
-        type: "ObjectPattern",
-        properties: [{
-          type: "Property",
-          key: {
-            type: "Identifier",
-            name: "x",
-            range: [14, 15],
-            loc: {
-              start: { line: 1, column: 14 },
-              end: { line: 1, column: 15 }
-            }
-          },
-          value: {
-            type: "Identifier",
-            name: "x",
-            range: [14, 15],
-            loc: {
-              start: { line: 1, column: 14 },
-              end: { line: 1, column: 15 }
-            }
-          },
-          kind: "init",
-          method: false,
-          shorthand: true,
-          computed: false,
-          range: [14, 15],
-          loc: {
-            start: { line: 1, column: 14 },
-            end: { line: 1, column: 15 }
-          }
-        }],
-        range: [13, 32],
-        loc: {
-          start: { line: 1, column: 13 },
-          end: { line: 1, column: 32 }
-        },
-        typeAnnotation: {
-          type: "TypeAnnotation",
-          typeAnnotation: {
-            type: "ObjectTypeAnnotation",
-            properties: [{
-              type: "ObjectTypeProperty",
-              key: {
-                type: "Identifier",
-                name: "x",
-                range: [20, 21],
-                loc: {
-                  start: { line: 1, column: 20 },
-                  end: { line: 1, column: 21 }
-                }
-              },
-              value: {
-                type: "StringTypeAnnotation",
-                range: [23, 29],
-                loc: {
-                  start: { line: 1, column: 23 },
-                  end: { line: 1, column: 29 }
-                }
-              },
-              optional: false,
-              range: [20, 29],
-              loc: {
-                start: { line: 1, column: 20 },
-                end: { line: 1, column: 29 }
-              }
-            }],
-            indexers: [],
-            callProperties: [],
-            range: [18, 32],
-            loc: {
-              start: { line: 1, column: 18 },
-              end: { line: 1, column: 32 }
-            }
-          },
-          range: [16, 32],
-          loc: {
-            start: { line: 1, column: 16 },
-            end: { line: 1, column: 32 }
-          }
-        }
-      }],
-      defaults: [],
-      body: {
-        type: "BlockStatement",
-        body: [],
-        range: [34, 36],
-        loc: {
-          start: { line: 1, column: 34 },
-          end: { line: 1, column: 36 }
-        }
-      },
-      rest: null,
-      generator: false,
-      expression: false,
-      range: [0, 36],
-      loc: {
-        start: { line: 1, column: 0 },
-        end: { line: 1, column: 36 }
-      }
-    },
-    "function foo([x]: Array<string>) {}": {
-      type: "FunctionDeclaration",
-      id: {
-        type: "Identifier",
-        name: "foo",
-        range: [9, 12],
-        loc: {
-          start: { line: 1, column: 9 },
-          end: { line: 1, column: 12 }
-        }
-      },
-      params: [{
-        type: "ArrayPattern",
-        elements: [{
-          type: "Identifier",
-          name: "x",
-          range: [14, 15],
-          loc: {
-            start: { line: 1, column: 14 },
-            end: { line: 1, column: 15 }
-          }
-        }],
-        range: [13, 31],
-        loc: {
-          start: { line: 1, column: 13 },
-          end: { line: 1, column: 31 }
-        },
-        typeAnnotation: {
-          type: "TypeAnnotation",
-          typeAnnotation: {
-            type: "GenericTypeAnnotation",
-            id: {
-              type: "Identifier",
-              name: "Array",
-              range: [18, 23],
-              loc: {
-                start: { line: 1, column: 18 },
-                end: { line: 1, column: 23 }
-              }
-            },
-            typeParameters: {
-              type: "TypeParameterInstantiation",
-              params: [{
-                type: "StringTypeAnnotation",
-                range: [24, 30],
-                loc: {
-                  start: { line: 1, column: 24 },
-                  end: { line: 1, column: 30 }
-                }
-              }],
-              range: [23, 31],
-              loc: {
-                start: { line: 1, column: 23 },
-                end: { line: 1, column: 31 }
-              }
-            },
-            range: [18, 31],
-            loc: {
-              start: { line: 1, column: 18 },
-              end: { line: 1, column: 31 }
-            }
-          },
-          range: [16, 31],
-          loc: {
-            start: { line: 1, column: 16 },
-            end: { line: 1, column: 31 }
-          }
-        }
-      }],
-      defaults: [],
-      body: {
-        type: "BlockStatement",
-        body: [],
-        range: [33, 35],
-        loc: {
-          start: { line: 1, column: 33 },
-          end: { line: 1, column: 35 }
-        }
-      },
-      rest: null,
-      generator: false,
-      expression: false,
-      range: [0, 35],
-      loc: {
-        start: { line: 1, column: 0 },
-        end: { line: 1, column: 35 }
-      }
-    },
-    "function foo(...rest: Array<number>) {}": {
-      type: "FunctionDeclaration",
-      id: {
-        type: "Identifier",
-        name: "foo",
-        range: [9, 12],
-        loc: {
-          start: { line: 1, column: 9 },
-          end: { line: 1, column: 12 }
-        }
-      },
-      params: [],
-      defaults: [],
-      body: {
-        type: "BlockStatement",
-        body: [],
-        range: [37, 39],
-        loc: {
-          start: { line: 1, column: 37 },
-          end: { line: 1, column: 39 }
-        }
-      },
-      rest: {
-        type: "Identifier",
-        name: "rest",
-        typeAnnotation: {
-          type: "TypeAnnotation",
-          typeAnnotation: {
-            type: "GenericTypeAnnotation",
-            id: {
-              type: "Identifier",
-              name: "Array",
-              range: [22, 27],
-              loc: {
-                start: { line: 1, column: 22 },
-                end: { line: 1, column: 27 }
-              }
-            },
-            typeParameters: {
-              type: "TypeParameterInstantiation",
-              params: [{
-                type: "NumberTypeAnnotation",
-                range: [28, 34],
-                loc: {
-                  start: { line: 1, column: 28 },
-                  end: { line: 1, column: 34 }
-                }
-              }],
-              range: [27, 35],
-              loc: {
-                start: { line: 1, column: 27 },
-                end: { line: 1, column: 35 }
-              }
-            },
-            range: [22, 35],
-            loc: {
-              start: { line: 1, column: 22 },
-              end: { line: 1, column: 35 }
-            }
-          },
-          range: [20, 35],
-          loc: {
-            start: { line: 1, column: 20 },
-            end: { line: 1, column: 35 }
-          }
-        },
-        range: [16, 35],
-        loc: {
-          start: { line: 1, column: 16 },
-          end: { line: 1, column: 35 }
-        }
-      },
-      generator: false,
-      expression: false,
-      range: [0, 39],
-      loc: {
-        start: { line: 1, column: 0 },
-        end: { line: 1, column: 39 }
-      }
-    },
-    "(function (...rest: Array<number>) {})": {
-      type: "ExpressionStatement",
-      expression: {
-        type: "FunctionExpression",
-        id: null,
-        params: [],
-        defaults: [],
-        body: {
-          type: "BlockStatement",
-          body: [],
-          range: [35, 37],
-          loc: {
-            start: { line: 1, column: 35 },
-            end: { line: 1, column: 37 }
-          }
-        },
-        rest: {
-          type: "Identifier",
-          name: "rest",
-          typeAnnotation: {
-            type: "TypeAnnotation",
-            typeAnnotation: {
-              type: "GenericTypeAnnotation",
-              id: {
-                type: "Identifier",
-                name: "Array",
-                range: [20, 25],
-                loc: {
-                  start: { line: 1, column: 20 },
-                  end: { line: 1, column: 25 }
-                }
-              },
-              typeParameters: {
-                type: "TypeParameterInstantiation",
-                params: [{
-                  type: "NumberTypeAnnotation",
-                  range: [26, 32],
-                  loc: {
-                    start: { line: 1, column: 26 },
-                    end: { line: 1, column: 32 }
-                  }
-                }],
-                range: [25, 33],
-                loc: {
-                  start: { line: 1, column: 25 },
-                  end: { line: 1, column: 33 }
-                }
-              },
-              range: [20, 33],
-              loc: {
-                start: { line: 1, column: 20 },
-                end: { line: 1, column: 33 }
-              }
-            },
-            range: [18, 33],
-            loc: {
-              start: { line: 1, column: 18 },
-              end: { line: 1, column: 33 }
-            }
-          },
-          range: [14, 33],
-          loc: {
-            start: { line: 1, column: 14 },
-            end: { line: 1, column: 33 }
-          }
-        },
-        generator: false,
-        expression: false,
-        range: [1, 37],
-        loc: {
-          start: { line: 1, column: 1 },
-          end: { line: 1, column: 37 }
-        }
-      },
-      range: [0, 38],
-      loc: {
-        start: { line: 1, column: 0 },
-        end: { line: 1, column: 38 }
-      }
-    },
-    "((...rest: Array<number>) => rest)": {
-      type: "ExpressionStatement",
-      expression: {
-        type: "ArrowFunctionExpression",
-        id: null,
-        params: [],
-        defaults: [],
-        body: {
-          type: "Identifier",
-          name: "rest",
-          range: [29, 33],
-          loc: {
-            start: { line: 1, column: 29 },
-            end: { line: 1, column: 33 }
-          }
-        },
-        rest: {
-          type: "Identifier",
-          name: "rest",
-          typeAnnotation: {
-            type: "TypeAnnotation",
-            typeAnnotation: {
-              type: "GenericTypeAnnotation",
-              id: {
-                type: "Identifier",
-                name: "Array",
-                range: [11, 16],
-                loc: {
-                  start: { line: 1, column: 11 },
-                  end: { line: 1, column: 16 }
-                }
-              },
-              typeParameters: {
-                type: "TypeParameterInstantiation",
-                params: [{
-                  type: "NumberTypeAnnotation",
-                  range: [17, 23],
-                  loc: {
-                    start: { line: 1, column: 17 },
-                    end: { line: 1, column: 23 }
-                  }
-                }],
-                range: [16, 24],
-                loc: {
-                  start: { line: 1, column: 16 },
-                  end: { line: 1, column: 24 }
-                }
-              },
-              range: [11, 24],
-              loc: {
-                start: { line: 1, column: 11 },
-                end: { line: 1, column: 24 }
-              }
-            },
-            range: [9, 24],
-            loc: {
-              start: { line: 1, column: 9 },
-              end: { line: 1, column: 24 }
-            }
-          },
-          range: [5, 24],
-          loc: {
-            start: { line: 1, column: 5 },
-            end: { line: 1, column: 24 }
-          }
-        },
-        generator: false,
-        expression: true,
-        range: [1, 33],
-        loc: {
-          start: { line: 1, column: 1 },
-          end: { line: 1, column: 33 }
-        }
-      },
-      range: [0, 34],
-      loc: {
-        start: { line: 1, column: 0 },
-        end: { line: 1, column: 34 }
-      }
-    },
-    "var a: Map<string, Array<string> >": {
-      type: "VariableDeclaration",
-      declarations: [{
-        type: "VariableDeclarator",
-        id: {
-          type: "Identifier",
-          name: "a",
-          typeAnnotation: {
-            type: "TypeAnnotation",
-            typeAnnotation: {
-              type: "GenericTypeAnnotation",
-              id: {
-                type: "Identifier",
-                name: "Map",
-                range: [7, 10],
-                loc: {
-                  start: { line: 1, column: 7 },
-                  end: { line: 1, column: 10 }
-                }
-              },
-              typeParameters: {
-                type: "TypeParameterInstantiation",
-                params: [{
-                  type: "StringTypeAnnotation",
-                  range: [11, 17],
-                  loc: {
-                    start: { line: 1, column: 11 },
-                    end: { line: 1, column: 17 }
-                  }
-                }, {
-                  type: "GenericTypeAnnotation",
-                  id: {
-                    type: "Identifier",
-                    name: "Array",
-                    range: [19, 24],
-                    loc: {
-                      start: { line: 1, column: 19 },
-                      end: { line: 1, column: 24 }
-                    }
-                  },
-                  typeParameters: {
-                    type: "TypeParameterInstantiation",
-                    params: [{
-                      type: "StringTypeAnnotation",
-                      range: [25, 31],
-                      loc: {
-                        start: { line: 1, column: 25 },
-                        end: { line: 1, column: 31 }
-                      }
-                    }],
-                    range: [24, 32],
-                    loc: {
-                      start: { line: 1, column: 24 },
-                      end: { line: 1, column: 32 }
-                    }
-                  },
-                  range: [19, 32],
-                  loc: {
-                    start: { line: 1, column: 19 },
-                    end: { line: 1, column: 32 }
-                  }
-                }],
-                range: [10, 34],
-                loc: {
-                  start: { line: 1, column: 10 },
-                  end: { line: 1, column: 34 }
-                }
-              },
-              range: [7, 34],
-              loc: {
-                start: { line: 1, column: 7 },
-                end: { line: 1, column: 34 }
-              }
-            },
-            range: [5, 34],
-            loc: {
-              start: { line: 1, column: 5 },
-              end: { line: 1, column: 34 }
-            }
-          },
-          range: [4, 34],
-          loc: {
-            start: { line: 1, column: 4 },
-            end: { line: 1, column: 34 }
-          }
-        },
-        init: null,
-        range: [4, 34],
-        loc: {
-          start: { line: 1, column: 4 },
-          end: { line: 1, column: 34 }
-        }
-      }],
-      kind: "var",
-      range: [0, 34],
-      loc: {
-        start: { line: 1, column: 0 },
-        end: { line: 1, column: 34 }
-      }
-    },
-    "var a: Map<string, Array<string>>": {
-      type: "VariableDeclaration",
-      declarations: [{
-        type: "VariableDeclarator",
-        id: {
-          type: "Identifier",
-          name: "a",
-          typeAnnotation: {
-            type: "TypeAnnotation",
-            typeAnnotation: {
-              type: "GenericTypeAnnotation",
-              id: {
-                type: "Identifier",
-                name: "Map",
-                range: [7, 10],
-                loc: {
-                  start: { line: 1, column: 7 },
-                  end: { line: 1, column: 10 }
-                }
-              },
-              typeParameters: {
-                type: "TypeParameterInstantiation",
-                params: [{
-                  type: "StringTypeAnnotation",
-                  range: [11, 17],
-                  loc: {
-                    start: { line: 1, column: 11 },
-                    end: { line: 1, column: 17 }
-                  }
-                }, {
-                  type: "GenericTypeAnnotation",
-                  id: {
-                    type: "Identifier",
-                    name: "Array",
-                    range: [19, 24],
-                    loc: {
-                      start: { line: 1, column: 19 },
-                      end: { line: 1, column: 24 }
-                    }
-                  },
-                  typeParameters: {
-                    type: "TypeParameterInstantiation",
-                    params: [{
-                      type: "StringTypeAnnotation",
-                      range: [25, 31],
-                      loc: {
-                        start: { line: 1, column: 25 },
-                        end: { line: 1, column: 31 }
-                      }
-                    }],
-                    range: [24, 32],
-                    loc: {
-                      start: { line: 1, column: 24 },
-                      end: { line: 1, column: 32 }
-                    }
-                  },
-                  range: [19, 32],
-                  loc: {
-                    start: { line: 1, column: 19 },
-                    end: { line: 1, column: 32 }
-                  }
-                }],
-                range: [10, 33],
-                loc: {
-                  start: { line: 1, column: 10 },
-                  end: { line: 1, column: 33 }
-                }
-              },
-              range: [7, 33],
-              loc: {
-                start: { line: 1, column: 7 },
-                end: { line: 1, column: 33 }
-              }
-            },
-            range: [5, 33],
-            loc: {
-              start: { line: 1, column: 5 },
-              end: { line: 1, column: 33 }
-            }
-          },
-          range: [4, 33],
-          loc: {
-            start: { line: 1, column: 4 },
-            end: { line: 1, column: 33 }
-          }
-        },
-        init: null,
-        range: [4, 33],
-        loc: {
-          start: { line: 1, column: 4 },
-          end: { line: 1, column: 33 }
-        }
-      }],
-      kind: "var",
-      range: [0, 33],
-      loc: {
-        start: { line: 1, column: 0 },
-        end: { line: 1, column: 33 }
-      }
-    },
-    "var a: number[]": {
-      type: "VariableDeclaration",
-      declarations: [{
-        type: "VariableDeclarator",
-        id: {
-          type: "Identifier",
-          name: "a",
-          typeAnnotation: {
-            type: "TypeAnnotation",
-            typeAnnotation: {
-              type: "ArrayTypeAnnotation",
-              elementType: {
-                type: "NumberTypeAnnotation",
-                range: [7, 13],
-                loc: {
-                  start: { line: 1, column: 7 },
-                  end: { line: 1, column: 13 }
-                }
-              },
-              range: [7, 15],
-              loc: {
-                start: { line: 1, column: 7 },
-                end: { line: 1, column: 15 }
-              }
-            },
-            range: [5, 15],
-            loc: {
-              start: { line: 1, column: 5 },
-              end: { line: 1, column: 15 }
-            }
-          },
-          range: [4, 15],
-          loc: {
-            start: { line: 1, column: 4 },
-            end: { line: 1, column: 15 }
-          }
-        },
-        init: null,
-        range: [4, 15],
-        loc: {
-          start: { line: 1, column: 4 },
-          end: { line: 1, column: 15 }
-        }
-      }],
-      kind: "var",
-      range: [0, 15],
-      loc: {
-        start: { line: 1, column: 0 },
-        end: { line: 1, column: 15 }
-      }
-    },
-    "var a: ?string[]": {
-      type: "VariableDeclaration",
-      declarations: [{
-        type: "VariableDeclarator",
-        id: {
-          type: "Identifier",
-          name: "a",
-          typeAnnotation: {
-            type: "TypeAnnotation",
-            typeAnnotation: {
-              type: "NullableTypeAnnotation",
-              typeAnnotation: {
-                type: "ArrayTypeAnnotation",
-                elementType: {
-                  type: "StringTypeAnnotation",
-                  range: [8, 14],
-                  loc: {
-                    start: { line: 1, column: 8 },
-                    end: { line: 1, column: 14 }
-                  }
-                },
-                range: [8, 16],
-                loc: {
-                  start: { line: 1, column: 8 },
-                  end: { line: 1, column: 16 }
-                }
-              },
-              range: [7, 16],
-              loc: {
-                start: { line: 1, column: 7 },
-                end: { line: 1, column: 16 }
-              }
-            },
-            range: [5, 16],
-            loc: {
-              start: { line: 1, column: 5 },
-              end: { line: 1, column: 16 }
-            }
-          },
-          range: [4, 16],
-          loc: {
-            start: { line: 1, column: 4 },
-            end: { line: 1, column: 16 }
-          }
-        },
-        init: null,
-        range: [4, 16],
-        loc: {
-          start: { line: 1, column: 4 },
-          end: { line: 1, column: 16 }
-        }
-      }],
-      kind: "var",
-      range: [0, 16],
-      loc: {
-        start: { line: 1, column: 0 },
-        end: { line: 1, column: 16 }
-      }
-    },
-    "var a: Promise<bool>[]": {
-      type: "VariableDeclaration",
-      declarations: [{
-        type: "VariableDeclarator",
-        id: {
-          type: "Identifier",
-          name: "a",
-          typeAnnotation: {
-            type: "TypeAnnotation",
-            typeAnnotation: {
-              type: "ArrayTypeAnnotation",
-              elementType: {
-                type: "GenericTypeAnnotation",
-                id: {
-                  type: "Identifier",
-                  name: "Promise",
-                  range: [7, 14],
-                  loc: {
-                    start: { line: 1, column: 7 },
-                    end: { line: 1, column: 14 }
-                  }
-                },
-                typeParameters: {
-                  type: "TypeParameterInstantiation",
-                  params: [{
-                    type: "BooleanTypeAnnotation",
-                    range: [15, 19],
-                    loc: {
-                      start: { line: 1, column: 15 },
-                      end: { line: 1, column: 19 }
-                    }
-                  }],
-                  range: [14, 20],
-                  loc: {
-                    start: { line: 1, column: 14 },
-                    end: { line: 1, column: 20 }
-                  }
-                },
-                range: [7, 20],
-                loc: {
-                  start: { line: 1, column: 7 },
-                  end: { line: 1, column: 20 }
-                }
-              },
-              range: [7, 22],
-              loc: {
-                start: { line: 1, column: 7 },
-                end: { line: 1, column: 22 }
-              }
-            },
-            range: [5, 22],
-            loc: {
-              start: { line: 1, column: 5 },
-              end: { line: 1, column: 22 }
-            }
-          },
-          range: [4, 22],
-          loc: {
-            start: { line: 1, column: 4 },
-            end: { line: 1, column: 22 }
-          }
-        },
-        init: null,
-        range: [4, 22],
-        loc: {
-          start: { line: 1, column: 4 },
-          end: { line: 1, column: 22 }
-        }
-      }],
-      kind: "var",
-      range: [0, 22],
-      loc: {
-        start: { line: 1, column: 0 },
-        end: { line: 1, column: 22 }
-      }
-    },
-    "var a:(...rest:Array<number>) => number": {
-      type: "VariableDeclaration",
-      declarations: [{
-        type: "VariableDeclarator",
-        id: {
-          type: "Identifier",
-          name: "a",
-          typeAnnotation: {
-            type: "TypeAnnotation",
-            typeAnnotation: {
-              type: "FunctionTypeAnnotation",
-              params: [],
-              returnType: {
-                type: "NumberTypeAnnotation",
-                range: [33, 39],
-                loc: {
-                  start: { line: 1, column: 33 },
-                  end: { line: 1, column: 39 }
-                }
-              },
-              rest: {
-                type: "FunctionTypeParam",
-                name: {
-                  type: "Identifier",
-                  name: "rest",
-                  range: [10, 14],
-                  loc: {
-                    start: { line: 1, column: 10 },
-                    end: { line: 1, column: 14 }
-                  }
-                },
-                typeAnnotation: {
-                  type: "GenericTypeAnnotation",
-                  id: {
-                    type: "Identifier",
-                    name: "Array",
-                    range: [15, 20],
-                    loc: {
-                      start: { line: 1, column: 15 },
-                      end: { line: 1, column: 20 }
-                    }
-                  },
-                  typeParameters: {
-                    type: "TypeParameterInstantiation",
-                    params: [{
-                      type: "NumberTypeAnnotation",
-                      range: [21, 27],
-                      loc: {
-                        start: { line: 1, column: 21 },
-                        end: { line: 1, column: 27 }
-                      }
-                    }],
-                    range: [20, 28],
-                    loc: {
-                      start: { line: 1, column: 20 },
-                      end: { line: 1, column: 28 }
-                    }
-                  },
-                  range: [15, 28],
-                  loc: {
-                    start: { line: 1, column: 15 },
-                    end: { line: 1, column: 28 }
-                  }
-                },
-                optional: false,
-                range: [10, 28],
-                loc: {
-                  start: { line: 1, column: 10 },
-                  end: { line: 1, column: 28 }
-                }
-              },
-              typeParameters: null,
-              range: [6, 39],
-              loc: {
-                start: { line: 1, column: 6 },
-                end: { line: 1, column: 39 }
-              }
-            },
-            range: [5, 39],
-            loc: {
-              start: { line: 1, column: 5 },
-              end: { line: 1, column: 39 }
-            }
-          },
-          range: [4, 39],
-          loc: {
-            start: { line: 1, column: 4 },
-            end: { line: 1, column: 39 }
-          }
-        },
-        init: null,
-        range: [4, 39],
-        loc: {
-          start: { line: 1, column: 4 },
-          end: { line: 1, column: 39 }
-        }
-      }],
-      kind: "var",
-      range: [0, 39],
-      loc: {
-        start: { line: 1, column: 0 },
-        end: { line: 1, column: 39 }
-      }
-    },
-    "var identity: <T>(x: T) => T": {
-      type: "VariableDeclaration",
-      declarations: [{
-        type: "VariableDeclarator",
-        id: {
-          type: "Identifier",
-          name: "identity",
-          typeAnnotation: {
-            type: "TypeAnnotation",
-            typeAnnotation: {
-              type: "FunctionTypeAnnotation",
-              params: [{
-                type: "FunctionTypeParam",
-                name: {
-                  type: "Identifier",
-                  name: "x",
-                  range: [18, 19],
-                  loc: {
-                    start: { line: 1, column: 18 },
-                    end: { line: 1, column: 19 }
-                  }
-                },
-                typeAnnotation: {
-                  type: "GenericTypeAnnotation",
-                  id: {
-                    type: "Identifier",
-                    name: "T",
-                    range: [21, 22],
-                    loc: {
-                      start: { line: 1, column: 21 },
-                      end: { line: 1, column: 22 }
-                    }
-                  },
-                  typeParameters: null,
-                  range: [21, 22],
-                  loc: {
-                    start: { line: 1, column: 21 },
-                    end: { line: 1, column: 22 }
-                  }
-                },
-                optional: false,
-                range: [18, 22],
-                loc: {
-                  start: { line: 1, column: 18 },
-                  end: { line: 1, column: 22 }
-                }
-              }],
-              returnType: {
-                type: "GenericTypeAnnotation",
-                id: {
-                  type: "Identifier",
-                  name: "T",
-                  range: [27, 28],
-                  loc: {
-                    start: { line: 1, column: 27 },
-                    end: { line: 1, column: 28 }
-                  }
-                },
-                typeParameters: null,
-                range: [27, 28],
-                loc: {
-                  start: { line: 1, column: 27 },
-                  end: { line: 1, column: 28 }
-                }
-              },
-              rest: null,
-              typeParameters: {
-                type: "TypeParameterDeclaration",
-                params: [{
-                  type: "Identifier",
-                  name: "T",
-                  range: [15, 16],
-                  loc: {
-                    start: { line: 1, column: 15 },
-                    end: { line: 1, column: 16 }
-                  }
-                }],
-                range: [14, 17],
-                loc: {
-                  start: { line: 1, column: 14 },
-                  end: { line: 1, column: 17 }
-                }
-              },
-              range: [14, 28],
-              loc: {
-                start: { line: 1, column: 14 },
-                end: { line: 1, column: 28 }
-              }
-            },
-            range: [12, 28],
-            loc: {
-              start: { line: 1, column: 12 },
-              end: { line: 1, column: 28 }
-            }
-          },
-          range: [4, 28],
-          loc: {
-            start: { line: 1, column: 4 },
-            end: { line: 1, column: 28 }
-          }
-        },
-        init: null,
-        range: [4, 28],
-        loc: {
-          start: { line: 1, column: 4 },
-          end: { line: 1, column: 28 }
-        }
-      }],
-      kind: "var",
-      range: [0, 28],
-      loc: {
-        start: { line: 1, column: 0 },
-        end: { line: 1, column: 28 }
-      }
-    },
-    "var identity: <T>(x: T, ...y:T[]) => T": {
-      type: "VariableDeclaration",
-      declarations: [{
-        type: "VariableDeclarator",
-        id: {
-          type: "Identifier",
-          name: "identity",
-          typeAnnotation: {
-            type: "TypeAnnotation",
-            typeAnnotation: {
-              type: "FunctionTypeAnnotation",
-              params: [{
-                type: "FunctionTypeParam",
-                name: {
-                  type: "Identifier",
-                  name: "x",
-                  range: [18, 19],
-                  loc: {
-                    start: { line: 1, column: 18 },
-                    end: { line: 1, column: 19 }
-                  }
-                },
-                typeAnnotation: {
-                  type: "GenericTypeAnnotation",
-                  id: {
-                    type: "Identifier",
-                    name: "T",
-                    range: [21, 22],
-                    loc: {
-                      start: { line: 1, column: 21 },
-                      end: { line: 1, column: 22 }
-                    }
-                  },
-                  typeParameters: null,
-                  range: [21, 22],
-                  loc: {
-                    start: { line: 1, column: 21 },
-                    end: { line: 1, column: 22 }
-                  }
-                },
-                optional: false,
-                range: [18, 22],
-                loc: {
-                  start: { line: 1, column: 18 },
-                  end: { line: 1, column: 22 }
-                }
-              }],
-              returnType: {
-                type: "GenericTypeAnnotation",
-                id: {
-                  type: "Identifier",
-                  name: "T",
-                  range: [37, 38],
-                  loc: {
-                    start: { line: 1, column: 37 },
-                    end: { line: 1, column: 38 }
-                  }
-                },
-                typeParameters: null,
-                range: [37, 38],
-                loc: {
-                  start: { line: 1, column: 37 },
-                  end: { line: 1, column: 38 }
-                }
-              },
-              rest: {
-                type: "FunctionTypeParam",
-                name: {
-                  type: "Identifier",
-                  name: "y",
-                  range: [27, 28],
-                  loc: {
-                    start: { line: 1, column: 27 },
-                    end: { line: 1, column: 28 }
-                  }
-                },
-                typeAnnotation: {
-                  type: "ArrayTypeAnnotation",
-                  elementType: {
-                    type: "GenericTypeAnnotation",
-                    id: {
-                      type: "Identifier",
-                      name: "T",
-                      range: [29, 30],
-                      loc: {
-                        start: { line: 1, column: 29 },
-                        end: { line: 1, column: 30 }
-                      }
-                    },
-                    typeParameters: null,
-                    range: [29, 30],
-                    loc: {
-                      start: { line: 1, column: 29 },
-                      end: { line: 1, column: 30 }
-                    }
-                  },
-                  range: [29, 32],
-                  loc: {
-                    start: { line: 1, column: 29 },
-                    end: { line: 1, column: 32 }
-                  }
-                },
-                optional: false,
-                range: [27, 32],
-                loc: {
-                  start: { line: 1, column: 27 },
-                  end: { line: 1, column: 32 }
-                }
-              },
-              typeParameters: {
-                type: "TypeParameterDeclaration",
-                params: [{
-                  type: "Identifier",
-                  name: "T",
-                  range: [15, 16],
-                  loc: {
-                    start: { line: 1, column: 15 },
-                    end: { line: 1, column: 16 }
-                  }
-                }],
-                range: [14, 17],
-                loc: {
-                  start: { line: 1, column: 14 },
-                  end: { line: 1, column: 17 }
-                }
-              },
-              range: [14, 38],
-              loc: {
-                start: { line: 1, column: 14 },
-                end: { line: 1, column: 38 }
-              }
-            },
-            range: [12, 38],
-            loc: {
-              start: { line: 1, column: 12 },
-              end: { line: 1, column: 38 }
-            }
-          },
-          range: [4, 38],
-          loc: {
-            start: { line: 1, column: 4 },
-            end: { line: 1, column: 38 }
-          }
-        },
-        init: null,
-        range: [4, 38],
-        loc: {
-          start: { line: 1, column: 4 },
-          end: { line: 1, column: 38 }
-        }
-      }],
-      kind: "var",
-      range: [0, 38],
-      loc: {
-        start: { line: 1, column: 0 },
-        end: { line: 1, column: 38 }
-      }
-    },
-  },
-  "Array Types": {
-    "var a: number[]": {
-      type: "VariableDeclaration",
-      declarations: [{
-        type: "VariableDeclarator",
-        id: {
-          type: "Identifier",
-          name: "a",
-          typeAnnotation: {
-            type: "TypeAnnotation",
-            typeAnnotation: {
-              type: "ArrayTypeAnnotation",
-              elementType: {
-                type: "NumberTypeAnnotation",
-                range: [7, 13],
-                loc: {
-                  start: { line: 1, column: 7 },
-                  end: { line: 1, column: 13 }
-                }
-              },
-              range: [7, 15],
-              loc: {
-                start: { line: 1, column: 7 },
-                end: { line: 1, column: 15 }
-              }
-            },
-            range: [5, 15],
-            loc: {
-              start: { line: 1, column: 5 },
-              end: { line: 1, column: 15 }
-            }
-          },
-          range: [4, 15],
-          loc: {
-            start: { line: 1, column: 4 },
-            end: { line: 1, column: 15 }
-          }
-        },
-        init: null,
-        range: [4, 15],
-        loc: {
-          start: { line: 1, column: 4 },
-          end: { line: 1, column: 15 }
-        }
-      }],
-      kind: "var",
-      range: [0, 15],
-      loc: {
-        start: { line: 1, column: 0 },
-        end: { line: 1, column: 15 }
-      }
-    },
-    "var a: ?number[]": {
-      type: "VariableDeclaration",
-      declarations: [{
-        type: "VariableDeclarator",
-        id: {
-          type: "Identifier",
-          name: "a",
-          typeAnnotation: {
-            type: "TypeAnnotation",
-            typeAnnotation: {
-              type: "NullableTypeAnnotation",
-              typeAnnotation: {
-                type: "ArrayTypeAnnotation",
-                elementType: {
-                  type: "NumberTypeAnnotation",
-                  range: [8, 14],
-                  loc: {
-                    start: { line: 1, column: 8 },
-                    end: { line: 1, column: 14 }
-                  }
-                },
-                range: [8, 16],
-                loc: {
-                  start: { line: 1, column: 8 },
-                  end: { line: 1, column: 16 }
-                }
-              },
-              range: [7, 16],
-              loc: {
-                start: { line: 1, column: 7 },
-                end: { line: 1, column: 16 }
-              }
-            },
-            range: [5, 16],
-            loc: {
-              start: { line: 1, column: 5 },
-              end: { line: 1, column: 16 }
-            }
-          },
-          range: [4, 16],
-          loc: {
-            start: { line: 1, column: 4 },
-            end: { line: 1, column: 16 }
-          }
-        },
-        init: null,
-        range: [4, 16],
-        loc: {
-          start: { line: 1, column: 4 },
-          end: { line: 1, column: 16 }
-        }
-      }],
-      kind: "var",
-      range: [0, 16],
-      loc: {
-        start: { line: 1, column: 0 },
-        end: { line: 1, column: 16 }
-      }
-    },
-    "var a: (?number)[]": {
-      type: "VariableDeclaration",
-      declarations: [{
-        type: "VariableDeclarator",
-        id: {
-          type: "Identifier",
-          name: "a",
-          typeAnnotation: {
-            type: "TypeAnnotation",
-            typeAnnotation: {
-              type: "ArrayTypeAnnotation",
-              elementType: {
-                type: "NullableTypeAnnotation",
-                typeAnnotation: {
-                  type: "NumberTypeAnnotation",
-                  range: [9, 15],
-                  loc: {
-                    start: { line: 1, column: 9 },
-                    end: { line: 1, column: 15 }
-                  }
-                },
-                range: [8, 15],
-                loc: {
-                  start: { line: 1, column: 8 },
-                  end: { line: 1, column: 15 }
-                }
-              },
-              range: [7, 18],
-              loc: {
-                start: { line: 1, column: 7 },
-                end: { line: 1, column: 18 }
-              }
-            },
-            range: [5, 18],
-            loc: {
-              start: { line: 1, column: 5 },
-              end: { line: 1, column: 18 }
-            }
-          },
-          range: [4, 18],
-          loc: {
-            start: { line: 1, column: 4 },
-            end: { line: 1, column: 18 }
-          }
-        },
-        init: null,
-        range: [4, 18],
-        loc: {
-          start: { line: 1, column: 4 },
-          end: { line: 1, column: 18 }
-        }
-      }],
-      kind: "var",
-      range: [0, 18],
-      loc: {
-        start: { line: 1, column: 0 },
-        end: { line: 1, column: 18 }
-      }
-    },
-    "var a: () => number[]": {
-      type: "VariableDeclaration",
-      declarations: [{
-        type: "VariableDeclarator",
-        id: {
-          type: "Identifier",
-          name: "a",
-          typeAnnotation: {
-            type: "TypeAnnotation",
-            typeAnnotation: {
-              type: "FunctionTypeAnnotation",
-              params: [],
-              returnType: {
-                type: "ArrayTypeAnnotation",
-                elementType: {
-                  type: "NumberTypeAnnotation",
-                  range: [13, 19],
-                  loc: {
-                    start: { line: 1, column: 13 },
-                    end: { line: 1, column: 19 }
-                  }
-                },
-                range: [13, 21],
-                loc: {
-                  start: { line: 1, column: 13 },
-                  end: { line: 1, column: 21 }
-                }
-              },
-              rest: null,
-              typeParameters: null,
-              range: [7, 21],
-              loc: {
-                start: { line: 1, column: 7 },
-                end: { line: 1, column: 21 }
-              }
-            },
-            range: [5, 21],
-            loc: {
-              start: { line: 1, column: 5 },
-              end: { line: 1, column: 21 }
-            }
-          },
-          range: [4, 21],
-          loc: {
-            start: { line: 1, column: 4 },
-            end: { line: 1, column: 21 }
-          }
-        },
-        init: null,
-        range: [4, 21],
-        loc: {
-          start: { line: 1, column: 4 },
-          end: { line: 1, column: 21 }
-        }
-      }],
-      kind: "var",
-      range: [0, 21],
-      loc: {
-        start: { line: 1, column: 0 },
-        end: { line: 1, column: 21 }
-      }
-    },
-    "var a: (() => number)[]": {
-      type: "VariableDeclaration",
-      declarations: [{
-        type: "VariableDeclarator",
-        id: {
-          type: "Identifier",
-          name: "a",
-          typeAnnotation: {
-            type: "TypeAnnotation",
-            typeAnnotation: {
-              type: "ArrayTypeAnnotation",
-              elementType: {
-                type: "FunctionTypeAnnotation",
-                params: [],
-                returnType: {
-                  type: "NumberTypeAnnotation",
-                  range: [14, 20],
-                  loc: {
-                    start: { line: 1, column: 14 },
-                    end: { line: 1, column: 20 }
-                  }
-                },
-                rest: null,
-                typeParameters: null,
-                range: [8, 20],
-                loc: {
-                  start: { line: 1, column: 8 },
-                  end: { line: 1, column: 20 }
-                }
-              },
-              range: [7, 23],
-              loc: {
-                start: { line: 1, column: 7 },
-                end: { line: 1, column: 23 }
-              }
-            },
-            range: [5, 23],
-            loc: {
-              start: { line: 1, column: 5 },
-              end: { line: 1, column: 23 }
-            }
-          },
-          range: [4, 23],
-          loc: {
-            start: { line: 1, column: 4 },
-            end: { line: 1, column: 23 }
-          }
-        },
-        init: null,
-        range: [4, 23],
-        loc: {
-          start: { line: 1, column: 4 },
-          end: { line: 1, column: 23 }
-        }
-      }],
-      kind: "var",
-      range: [0, 23],
-      loc: {
-        start: { line: 1, column: 0 },
-        end: { line: 1, column: 23 }
-      }
-    },
-    "var a: typeof A[]": {
-      type: "VariableDeclaration",
-      declarations: [{
-        type: "VariableDeclarator",
-        id: {
-          type: "Identifier",
-          name: "a",
-          typeAnnotation: {
-            type: "TypeAnnotation",
-            typeAnnotation: {
-              type: "ArrayTypeAnnotation",
-              elementType: {
-                type: "TypeofTypeAnnotation",
-                argument: {
-                  type: "GenericTypeAnnotation",
-                  id: {
-                    type: "Identifier",
-                    name: "A",
-                    range: [14, 15],
-                    loc: {
-                      start: { line: 1, column: 14 },
-                      end: { line: 1, column: 15 }
-                    }
-                  },
-                  typeParameters: null,
-                  range: [14, 15],
-                  loc: {
-                    start: { line: 1, column: 14 },
-                    end: { line: 1, column: 15 }
-                  }
-                },
-                range: [7, 15],
-                loc: {
-                  start: { line: 1, column: 7 },
-                  end: { line: 1, column: 15 }
-                }
-              },
-              range: [7, 17],
-              loc: {
-                start: { line: 1, column: 7 },
-                end: { line: 1, column: 17 }
-              }
-            },
-            range: [5, 17],
-            loc: {
-              start: { line: 1, column: 5 },
-              end: { line: 1, column: 17 }
-            }
-          },
-          range: [4, 17],
-          loc: {
-            start: { line: 1, column: 4 },
-            end: { line: 1, column: 17 }
-          }
-        },
-        init: null,
-        range: [4, 17],
-        loc: {
-          start: { line: 1, column: 4 },
-          end: { line: 1, column: 17 }
-        }
-      }],
-      kind: "var",
-      range: [0, 17],
-      loc: {
-        start: { line: 1, column: 0 },
-        end: { line: 1, column: 17 }
-      }
-    },
-  },
-  "Tuples": {
-    "var a : [] = [];": {
-      type: "VariableDeclaration",
-      declarations: [{
-        type: "VariableDeclarator",
-        id: {
-          type: "Identifier",
-          name: "a",
-          typeAnnotation: {
-            type: "TypeAnnotation",
-            typeAnnotation: {
-              type: "TupleTypeAnnotation",
-              types: [],
-              range: [8, 10],
-              loc: {
-                start: { line: 1, column: 8 },
-                end: { line: 1, column: 10 }
-              }
-            },
-            range: [6, 10],
-            loc: {
-              start: { line: 1, column: 6 },
-              end: { line: 1, column: 10 }
-            }
-          },
-          range: [4, 10],
-          loc: {
-            start: { line: 1, column: 4 },
-            end: { line: 1, column: 10 }
-          }
-        },
-        init: {
-          type: "ArrayExpression",
-          elements: [],
-          range: [13, 15],
-          loc: {
-            start: { line: 1, column: 13 },
-            end: { line: 1, column: 15 }
-          }
-        },
-        range: [4, 15],
-        loc: {
-          start: { line: 1, column: 4 },
-          end: { line: 1, column: 15 }
-        }
-      }],
-      kind: "var",
-      range: [0, 16],
-      loc: {
-        start: { line: 1, column: 0 },
-        end: { line: 1, column: 16 }
-      }
-    },
-    "var a : [Foo<T>] = [foo];": {
-      type: "VariableDeclaration",
-      declarations: [{
-        type: "VariableDeclarator",
-        id: {
-          type: "Identifier",
-          name: "a",
-          typeAnnotation: {
-            type: "TypeAnnotation",
-            typeAnnotation: {
-              type: "TupleTypeAnnotation",
-              types: [{
-                type: "GenericTypeAnnotation",
-                id: {
-                  type: "Identifier",
-                  name: "Foo",
-                  range: [9, 12],
-                  loc: {
-                    start: { line: 1, column: 9 },
-                    end: { line: 1, column: 12 }
-                  }
-                },
-                typeParameters: {
-                  type: "TypeParameterInstantiation",
-                  params: [{
-                    type: "GenericTypeAnnotation",
-                    id: {
-                      type: "Identifier",
-                      name: "T",
-                      range: [13, 14],
-                      loc: {
-                        start: { line: 1, column: 13 },
-                        end: { line: 1, column: 14 }
-                      }
-                    },
-                    typeParameters: null,
-                    range: [13, 14],
-                    loc: {
-                      start: { line: 1, column: 13 },
-                      end: { line: 1, column: 14 }
-                    }
-                  }],
-                  range: [12, 15],
-                  loc: {
-                    start: { line: 1, column: 12 },
-                    end: { line: 1, column: 15 }
-                  }
-                },
-                range: [9, 15],
-                loc: {
-                  start: { line: 1, column: 9 },
-                  end: { line: 1, column: 15 }
-                }
-              }],
-              range: [8, 16],
-              loc: {
-                start: { line: 1, column: 8 },
-                end: { line: 1, column: 16 }
-              }
-            },
-            range: [6, 16],
-            loc: {
-              start: { line: 1, column: 6 },
-              end: { line: 1, column: 16 }
-            }
-          },
-          range: [4, 16],
-          loc: {
-            start: { line: 1, column: 4 },
-            end: { line: 1, column: 16 }
-          }
-        },
-        init: {
-          type: "ArrayExpression",
-          elements: [{
-            type: "Identifier",
-            name: "foo",
-            range: [20, 23],
-            loc: {
-              start: { line: 1, column: 20 },
-              end: { line: 1, column: 23 }
-            }
-          }],
-          range: [19, 24],
-          loc: {
-            start: { line: 1, column: 19 },
-            end: { line: 1, column: 24 }
-          }
-        },
-        range: [4, 24],
-        loc: {
-          start: { line: 1, column: 4 },
-          end: { line: 1, column: 24 }
-        }
-      }],
-      kind: "var",
-      range: [0, 25],
-      loc: {
-        start: { line: 1, column: 0 },
-        end: { line: 1, column: 25 }
-      }
-    },
-    "var a : [number,] = [123,];": {
-      type: "VariableDeclaration",
-      declarations: [{
-        type: "VariableDeclarator",
-        id: {
-          type: "Identifier",
-          name: "a",
-          typeAnnotation: {
-            type: "TypeAnnotation",
-            typeAnnotation: {
-              type: "TupleTypeAnnotation",
-              types: [{
-                type: "NumberTypeAnnotation",
-                range: [9, 15],
-                loc: {
-                  start: { line: 1, column: 9 },
-                  end: { line: 1, column: 15 }
-                }
-              }],
-              range: [8, 17],
-              loc: {
-                start: { line: 1, column: 8 },
-                end: { line: 1, column: 17 }
-              }
-            },
-            range: [6, 17],
-            loc: {
-              start: { line: 1, column: 6 },
-              end: { line: 1, column: 17 }
-            }
-          },
-          range: [4, 17],
-          loc: {
-            start: { line: 1, column: 4 },
-            end: { line: 1, column: 17 }
-          }
-        },
-        init: {
-          type: "ArrayExpression",
-          elements: [{
-            type: "Literal",
-            value: 123,
-            raw: "123",
-            range: [21, 24],
-            loc: {
-              start: { line: 1, column: 21 },
-              end: { line: 1, column: 24 }
-            }
-          }],
-          range: [20, 26],
-          loc: {
-            start: { line: 1, column: 20 },
-            end: { line: 1, column: 26 }
-          }
-        },
-        range: [4, 26],
-        loc: {
-          start: { line: 1, column: 4 },
-          end: { line: 1, column: 26 }
-        }
-      }],
-      kind: "var",
-      range: [0, 27],
-      loc: {
-        start: { line: 1, column: 0 },
-        end: { line: 1, column: 27 }
-      }
-    },
-    'var a : [number, string] = [123, "duck"];': {
-      type: "VariableDeclaration",
-      declarations: [{
-        type: "VariableDeclarator",
-        id: {
-          type: "Identifier",
-          name: "a",
-          typeAnnotation: {
-            type: "TypeAnnotation",
-            typeAnnotation: {
-              type: "TupleTypeAnnotation",
-              types: [{
-                type: "NumberTypeAnnotation",
-                range: [9, 15],
-                loc: {
-                  start: { line: 1, column: 9 },
-                  end: { line: 1, column: 15 }
-                }
-              }, {
-                type: "StringTypeAnnotation",
-                range: [17, 23],
-                loc: {
-                  start: { line: 1, column: 17 },
-                  end: { line: 1, column: 23 }
-                }
-              }],
-              range: [8, 24],
-              loc: {
-                start: { line: 1, column: 8 },
-                end: { line: 1, column: 24 }
-              }
-            },
-            range: [6, 24],
-            loc: {
-              start: { line: 1, column: 6 },
-              end: { line: 1, column: 24 }
-            }
-          },
-          range: [4, 24],
-          loc: {
-            start: { line: 1, column: 4 },
-            end: { line: 1, column: 24 }
-          }
-        },
-        init: {
-          type: "ArrayExpression",
-          elements: [{
-            type: "Literal",
-            value: 123,
-            raw: "123",
-            range: [28, 31],
-            loc: {
-              start: { line: 1, column: 28 },
-              end: { line: 1, column: 31 }
-            }
-          }, {
-            type: "Literal",
-            value: "duck",
-            raw: '"duck"',
-            range: [33, 39],
-            loc: {
-              start: { line: 1, column: 33 },
-              end: { line: 1, column: 39 }
-            }
-          }],
-          range: [27, 40],
-          loc: {
-            start: { line: 1, column: 27 },
-            end: { line: 1, column: 40 }
-          }
-        },
-        range: [4, 40],
-        loc: {
-          start: { line: 1, column: 4 },
-          end: { line: 1, column: 40 }
-        }
-      }],
-      kind: "var",
-      range: [0, 41],
-      loc: {
-        start: { line: 1, column: 0 },
-        end: { line: 1, column: 41 }
-      }
-    },
-  },
-  "Type Alias": {
-    "type FBID = number;": {
-      type: "TypeAlias",
-      id: {
-        type: "Identifier",
-        name: "FBID",
-        range: [5, 9],
-        loc: {
-          start: { line: 1, column: 5 },
-          end: { line: 1, column: 9 }
-        }
-      },
-      typeParameters: null,
-      right: {
-        type: "NumberTypeAnnotation",
-        range: [12, 18],
-        loc: {
-          start: { line: 1, column: 12 },
-          end: { line: 1, column: 18 }
-        }
-      },
-      range: [0, 19],
-      loc: {
-        start: { line: 1, column: 0 },
-        end: { line: 1, column: 19 }
-      }
-    },
-    "type Foo<T> = Bar<T>": {
-      type: "TypeAlias",
-      id: {
-        type: "Identifier",
-        name: "Foo",
-        range: [5, 8],
-        loc: {
-          start: { line: 1, column: 5 },
-          end: { line: 1, column: 8 }
-        }
-      },
-      typeParameters: {
-        type: "TypeParameterDeclaration",
-        params: [{
-          type: "Identifier",
-          name: "T",
-          range: [9, 10],
-          loc: {
-            start: { line: 1, column: 9 },
-            end: { line: 1, column: 10 }
-          }
-        }],
-        range: [8, 11],
-        loc: {
-          start: { line: 1, column: 8 },
-          end: { line: 1, column: 11 }
-        }
-      },
-      right: {
-        type: "GenericTypeAnnotation",
-        id: {
-          type: "Identifier",
-          name: "Bar",
-          range: [14, 17],
-          loc: {
-            start: { line: 1, column: 14 },
-            end: { line: 1, column: 17 }
-          }
-        },
-        typeParameters: {
-          type: "TypeParameterInstantiation",
-          params: [{
-            type: "GenericTypeAnnotation",
-            id: {
-              type: "Identifier",
-              name: "T",
-              range: [18, 19],
-              loc: {
-                start: { line: 1, column: 18 },
-                end: { line: 1, column: 19 }
-              }
-            },
-            typeParameters: null,
-            range: [18, 19],
-            loc: {
-              start: { line: 1, column: 18 },
-              end: { line: 1, column: 19 }
-            }
-          }],
-          range: [17, 20],
-          loc: {
-            start: { line: 1, column: 17 },
-            end: { line: 1, column: 20 }
-          }
-        },
-        range: [14, 20],
-        loc: {
-          start: { line: 1, column: 14 },
-          end: { line: 1, column: 20 }
-        }
-      },
-      range: [0, 20],
-      loc: {
-        start: { line: 1, column: 0 },
-        end: { line: 1, column: 20 }
-      }
-    },
-  },
-  "Interfaces": {
-    "interface A {}": {
-      type: "InterfaceDeclaration",
-      id: {
-        type: "Identifier",
-        name: "A",
-        range: [10, 11],
-        loc: {
-          start: { line: 1, column: 10 },
-          end: { line: 1, column: 11 }
-        }
-      },
-      typeParameters: null,
-      body: {
-        type: "ObjectTypeAnnotation",
-        properties: [],
-        indexers: [],
-        callProperties: [],
-        range: [12, 14],
-        loc: {
-          start: { line: 1, column: 12 },
-          end: { line: 1, column: 14 }
-        }
-      },
-      "extends": [],
-      range: [0, 14],
-      loc: {
-        start: { line: 1, column: 0 },
-        end: { line: 1, column: 14 }
-      }
-    },
-    "interface A extends B {}": {
-      type: "InterfaceDeclaration",
-      id: {
-        type: "Identifier",
-        name: "A",
-        range: [10, 11],
-        loc: {
-          start: { line: 1, column: 10 },
-          end: { line: 1, column: 11 }
-        }
-      },
-      typeParameters: null,
-      body: {
-        type: "ObjectTypeAnnotation",
-        properties: [],
-        indexers: [],
-        callProperties: [],
-        range: [22, 24],
-        loc: {
-          start: { line: 1, column: 22 },
-          end: { line: 1, column: 24 }
-        }
-      },
-      "extends": [{
-        type: "InterfaceExtends",
-        id: {
-          type: "Identifier",
-          name: "B",
-          range: [20, 21],
-          loc: {
-            start: { line: 1, column: 20 },
-            end: { line: 1, column: 21 }
-          }
-        },
-        typeParameters: null,
-        range: [20, 21],
-        loc: {
-          start: { line: 1, column: 20 },
-          end: { line: 1, column: 21 }
-        }
-      }],
-      range: [0, 24],
-      loc: {
-        start: { line: 1, column: 0 },
-        end: { line: 1, column: 24 }
-      }
-    },
-    "interface A<T> extends B<T>, C<T> {}": {
-      type: "InterfaceDeclaration",
-      id: {
-        type: "Identifier",
-        name: "A",
-        range: [10, 11],
-        loc: {
-          start: { line: 1, column: 10 },
-          end: { line: 1, column: 11 }
-        }
-      },
-      typeParameters: {
-        type: "TypeParameterDeclaration",
-        params: [{
-          type: "Identifier",
-          name: "T",
-          range: [12, 13],
-          loc: {
-            start: { line: 1, column: 12 },
-            end: { line: 1, column: 13 }
-          }
-        }],
-        range: [11, 14],
-        loc: {
-          start: { line: 1, column: 11 },
-          end: { line: 1, column: 14 }
-        }
-      },
-      body: {
-        type: "ObjectTypeAnnotation",
-        properties: [],
-        indexers: [],
-        callProperties: [],
-        range: [34, 36],
-        loc: {
-          start: { line: 1, column: 34 },
-          end: { line: 1, column: 36 }
-        }
-      },
-      "extends": [{
-        type: "InterfaceExtends",
-        id: {
-          type: "Identifier",
-          name: "B",
-          range: [23, 24],
-          loc: {
-            start: { line: 1, column: 23 },
-            end: { line: 1, column: 24 }
-          }
-        },
-        typeParameters: {
-          type: "TypeParameterInstantiation",
-          params: [{
-            type: "GenericTypeAnnotation",
-            id: {
-              type: "Identifier",
-              name: "T",
-              range: [25, 26],
-              loc: {
-                start: { line: 1, column: 25 },
-                end: { line: 1, column: 26 }
-              }
-            },
-            typeParameters: null,
-            range: [25, 26],
-            loc: {
-              start: { line: 1, column: 25 },
-              end: { line: 1, column: 26 }
-            }
-          }],
-          range: [24, 27],
-          loc: {
-            start: { line: 1, column: 24 },
-            end: { line: 1, column: 27 }
-          }
-        },
-        range: [23, 27],
-        loc: {
-          start: { line: 1, column: 23 },
-          end: { line: 1, column: 27 }
-        }
-      }, {
-        type: "InterfaceExtends",
-        id: {
-          type: "Identifier",
-          name: "C",
-          range: [29, 30],
-          loc: {
-            start: { line: 1, column: 29 },
-            end: { line: 1, column: 30 }
-          }
-        },
-        typeParameters: {
-          type: "TypeParameterInstantiation",
-          params: [{
-            type: "GenericTypeAnnotation",
-            id: {
-              type: "Identifier",
-              name: "T",
-              range: [31, 32],
-              loc: {
-                start: { line: 1, column: 31 },
-                end: { line: 1, column: 32 }
-              }
-            },
-            typeParameters: null,
-            range: [31, 32],
-            loc: {
-              start: { line: 1, column: 31 },
-              end: { line: 1, column: 32 }
-            }
-          }],
-          range: [30, 33],
-          loc: {
-            start: { line: 1, column: 30 },
-            end: { line: 1, column: 33 }
-          }
-        },
-        range: [29, 33],
-        loc: {
-          start: { line: 1, column: 29 },
-          end: { line: 1, column: 33 }
-        }
-      }],
-      range: [0, 36],
-      loc: {
-        start: { line: 1, column: 0 },
-        end: { line: 1, column: 36 }
-      }
-    },
-    "interface A { foo: () => number; }": {
-      type: "InterfaceDeclaration",
-      id: {
-        type: "Identifier",
-        name: "A",
-        range: [10, 11],
-        loc: {
-          start: { line: 1, column: 10 },
-          end: { line: 1, column: 11 }
-        }
-      },
-      typeParameters: null,
-      body: {
-        type: "ObjectTypeAnnotation",
-        properties: [{
-          type: "ObjectTypeProperty",
-          key: {
-            type: "Identifier",
-            name: "foo",
-            range: [14, 17],
-            loc: {
-              start: { line: 1, column: 14 },
-              end: { line: 1, column: 17 }
-            }
-          },
-          value: {
-            type: "FunctionTypeAnnotation",
-            params: [],
-            returnType: {
-              type: "NumberTypeAnnotation",
-              range: [25, 31],
-              loc: {
-                start: { line: 1, column: 25 },
-                end: { line: 1, column: 31 }
-              }
-            },
-            rest: null,
-            typeParameters: null,
-            range: [19, 31],
-            loc: {
-              start: { line: 1, column: 19 },
-              end: { line: 1, column: 31 }
-            }
-          },
-          optional: false,
-          range: [14, 31],
-          loc: {
-            start: { line: 1, column: 14 },
-            end: { line: 1, column: 31 }
-          }
-        }],
-        indexers: [],
-        callProperties: [],
-        range: [12, 34],
-        loc: {
-          start: { line: 1, column: 12 },
-          end: { line: 1, column: 34 }
-        }
-      },
-      "extends": [],
-      range: [0, 34],
-      loc: {
-        start: { line: 1, column: 0 },
-        end: { line: 1, column: 34 }
-      }
-    },
-    "interface Dictionary { [index: string]: string; length: number; }": {
-      type: "InterfaceDeclaration",
-      id: {
-        type: "Identifier",
-        name: "Dictionary",
-        range: [10, 20],
-        loc: {
-          start: { line: 1, column: 10 },
-          end: { line: 1, column: 20 }
-        }
-      },
-      typeParameters: null,
-      body: {
-        type: "ObjectTypeAnnotation",
-        properties: [{
-          type: "ObjectTypeProperty",
-          key: {
-            type: "Identifier",
-            name: "length",
-            range: [48, 54],
-            loc: {
-              start: { line: 1, column: 48 },
-              end: { line: 1, column: 54 }
-            }
-          },
-          value: {
-            type: "NumberTypeAnnotation",
-            range: [56, 62],
-            loc: {
-              start: { line: 1, column: 56 },
-              end: { line: 1, column: 62 }
-            }
-          },
-          optional: false,
-          range: [48, 62],
-          loc: {
-            start: { line: 1, column: 48 },
-            end: { line: 1, column: 62 }
-          }
-        }],
-        indexers: [{
-          type: "ObjectTypeIndexer",
-          id: {
-            type: "Identifier",
-            name: "index",
-            range: [24, 29],
-            loc: {
-              start: { line: 1, column: 24 },
-              end: { line: 1, column: 29 }
-            }
-          },
-          key: {
-            type: "StringTypeAnnotation",
-            range: [31, 37],
-            loc: {
-              start: { line: 1, column: 31 },
-              end: { line: 1, column: 37 }
-            }
-          },
-          value: {
-            type: "StringTypeAnnotation",
-            range: [40, 46],
-            loc: {
-              start: { line: 1, column: 40 },
-              end: { line: 1, column: 46 }
-            }
-          },
-          range: [23, 46],
-          loc: {
-            start: { line: 1, column: 23 },
-            end: { line: 1, column: 46 }
-          }
-        }],
-        callProperties: [],
-        range: [21, 65],
-        loc: {
-          start: { line: 1, column: 21 },
-          end: { line: 1, column: 65 }
-        }
-      },
-      "extends": [],
-      range: [0, 65],
-      loc: {
-        start: { line: 1, column: 0 },
-        end: { line: 1, column: 65 }
-      }
-    },
-    "class Foo implements Bar {}": {
-      type: "ClassDeclaration",
-      id: {
-        type: "Identifier",
-        name: "Foo",
-        range: [6, 9],
-        loc: {
-          start: { line: 1, column: 6 },
-          end: { line: 1, column: 9 }
-        }
-      },
-      superClass: null,
-      body: {
-        type: "ClassBody",
-        body: [],
-        range: [25, 27],
-        loc: {
-          start: { line: 1, column: 25 },
-          end: { line: 1, column: 27 }
-        }
-      },
-      "implements": [{
-        type: "ClassImplements",
-        id: {
-          type: "Identifier",
-          name: "Bar",
-          range: [21, 24],
-          loc: {
-            start: { line: 1, column: 21 },
-            end: { line: 1, column: 24 }
-          }
-        },
-        typeParameters: null,
-        range: [21, 24],
-        loc: {
-          start: { line: 1, column: 21 },
-          end: { line: 1, column: 24 }
-        }
-      }],
-      range: [0, 27],
-      loc: {
-        start: { line: 1, column: 0 },
-        end: { line: 1, column: 27 }
-      }
-    },
-    "class Foo extends Bar implements Bat, Man<number> {}": {
-      type: "ClassDeclaration",
-      id: {
-        type: "Identifier",
-        name: "Foo",
-        range: [6, 9],
-        loc: {
-          start: { line: 1, column: 6 },
-          end: { line: 1, column: 9 }
-        }
-      },
-      superClass: {
-        type: "Identifier",
-        name: "Bar",
-        range: [18, 21],
-        loc: {
-          start: { line: 1, column: 18 },
-          end: { line: 1, column: 21 }
-        }
-      },
-      body: {
-        type: "ClassBody",
-        body: [],
-        range: [50, 52],
-        loc: {
-          start: { line: 1, column: 50 },
-          end: { line: 1, column: 52 }
-        }
-      },
-      "implements": [{
-        type: "ClassImplements",
-        id: {
-          type: "Identifier",
-          name: "Bat",
-          range: [33, 36],
-          loc: {
-            start: { line: 1, column: 33 },
-            end: { line: 1, column: 36 }
-          }
-        },
-        typeParameters: null,
-        range: [33, 36],
-        loc: {
-          start: { line: 1, column: 33 },
-          end: { line: 1, column: 36 }
-        }
-      }, {
-        type: "ClassImplements",
-        id: {
-          type: "Identifier",
-          name: "Man",
-          range: [38, 41],
-          loc: {
-            start: { line: 1, column: 38 },
-            end: { line: 1, column: 41 }
-          }
-        },
-        typeParameters: {
-          type: "TypeParameterInstantiation",
-          params: [{
-            type: "NumberTypeAnnotation",
-            range: [42, 48],
-            loc: {
-              start: { line: 1, column: 42 },
-              end: { line: 1, column: 48 }
-            }
-          }],
-          range: [41, 49],
-          loc: {
-            start: { line: 1, column: 41 },
-            end: { line: 1, column: 49 }
-          }
-        },
-        range: [38, 49],
-        loc: {
-          start: { line: 1, column: 38 },
-          end: { line: 1, column: 49 }
-        }
-      }],
-      range: [0, 52],
-      loc: {
-        start: { line: 1, column: 0 },
-        end: { line: 1, column: 52 }
-      }
-    },
-    "class Foo extends class Bar implements Bat {} {}": {
-      type: "ClassDeclaration",
-      id: {
-        type: "Identifier",
-        name: "Foo",
-        range: [6, 9],
-        loc: {
-          start: { line: 1, column: 6 },
-          end: { line: 1, column: 9 }
-        }
-      },
-      superClass: {
-        type: "ClassExpression",
-        id: {
-          type: "Identifier",
-          name: "Bar",
-          range: [24, 27],
-          loc: {
-            start: { line: 1, column: 24 },
-            end: { line: 1, column: 27 }
-          }
-        },
-        superClass: null,
-        body: {
-          type: "ClassBody",
-          body: [],
-          range: [43, 45],
-          loc: {
-            start: { line: 1, column: 43 },
-            end: { line: 1, column: 45 }
-          }
-        },
-        "implements": [{
-          type: "ClassImplements",
-          id: {
-            type: "Identifier",
-            name: "Bat",
-            range: [39, 42],
-            loc: {
-              start: { line: 1, column: 39 },
-              end: { line: 1, column: 42 }
-            }
-          },
-          typeParameters: null,
-          range: [39, 42],
-          loc: {
-            start: { line: 1, column: 39 },
-            end: { line: 1, column: 42 }
-          }
-        }],
-        range: [18, 45],
-        loc: {
-          start: { line: 1, column: 18 },
-          end: { line: 1, column: 45 }
-        }
-      },
-      body: {
-        type: "ClassBody",
-        body: [],
-        range: [46, 48],
-        loc: {
-          start: { line: 1, column: 46 },
-          end: { line: 1, column: 48 }
-        }
-      },
-      range: [0, 48],
-      loc: {
-        start: { line: 1, column: 0 },
-        end: { line: 1, column: 48 }
-      }
-    },
-    "class Foo extends class Bar implements Bat {} implements Man {}": {
-      type: "ClassDeclaration",
-      id: {
-        type: "Identifier",
-        name: "Foo",
-        range: [6, 9],
-        loc: {
-          start: { line: 1, column: 6 },
-          end: { line: 1, column: 9 }
-        }
-      },
-      superClass: {
-        type: "ClassExpression",
-        id: {
-          type: "Identifier",
-          name: "Bar",
-          range: [24, 27],
-          loc: {
-            start: { line: 1, column: 24 },
-            end: { line: 1, column: 27 }
-          }
-        },
-        superClass: null,
-        body: {
-          type: "ClassBody",
-          body: [],
-          range: [43, 45],
-          loc: {
-            start: { line: 1, column: 43 },
-            end: { line: 1, column: 45 }
-          }
-        },
-        "implements": [{
-          type: "ClassImplements",
-          id: {
-            type: "Identifier",
-            name: "Bat",
-            range: [39, 42],
-            loc: {
-              start: { line: 1, column: 39 },
-              end: { line: 1, column: 42 }
-            }
-          },
-          typeParameters: null,
-          range: [39, 42],
-          loc: {
-            start: { line: 1, column: 39 },
-            end: { line: 1, column: 42 }
-          }
-        }],
-        range: [18, 45],
-        loc: {
-          start: { line: 1, column: 18 },
-          end: { line: 1, column: 45 }
-        }
-      },
-      body: {
-        type: "ClassBody",
-        body: [],
-        range: [61, 63],
-        loc: {
-          start: { line: 1, column: 61 },
-          end: { line: 1, column: 63 }
-        }
-      },
-      "implements": [{
-        type: "ClassImplements",
-        id: {
-          type: "Identifier",
-          name: "Man",
-          range: [57, 60],
-          loc: {
-            start: { line: 1, column: 57 },
-            end: { line: 1, column: 60 }
-          }
-        },
-        typeParameters: null,
-        range: [57, 60],
-        loc: {
-          start: { line: 1, column: 57 },
-          end: { line: 1, column: 60 }
-        }
-      }],
-      range: [0, 63],
-      loc: {
-        start: { line: 1, column: 0 },
-        end: { line: 1, column: 63 }
-      }
-    },
-  },
-  "Type Grouping": {
-    "var a: (number)": {
-      type: "VariableDeclaration",
-      declarations: [{
-        type: "VariableDeclarator",
-        id: {
-          type: "Identifier",
-          name: "a",
-          typeAnnotation: {
-            type: "TypeAnnotation",
-            typeAnnotation: {
-              type: "NumberTypeAnnotation",
-              range: [8, 14],
-              loc: {
-                start: { line: 1, column: 8 },
-                end: { line: 1, column: 14 }
-              }
-            },
-            range: [5, 15],
-            loc: {
-              start: { line: 1, column: 5 },
-              end: { line: 1, column: 15 }
-            }
-          },
-          range: [4, 15],
-          loc: {
-            start: { line: 1, column: 4 },
-            end: { line: 1, column: 15 }
-          }
-        },
-        init: null,
-        range: [4, 15],
-        loc: {
-          start: { line: 1, column: 4 },
-          end: { line: 1, column: 15 }
-        }
-      }],
-      kind: "var",
-      range: [0, 15],
-      loc: {
-        start: { line: 1, column: 0 },
-        end: { line: 1, column: 15 }
-      }
-    },
-    "var a: (() => number) | () => string": {
-      type: "VariableDeclaration",
-      declarations: [{
-        type: "VariableDeclarator",
-        id: {
-          type: "Identifier",
-          name: "a",
-          typeAnnotation: {
-            type: "TypeAnnotation",
-            typeAnnotation: {
-              type: "UnionTypeAnnotation",
-              types: [{
-                type: "FunctionTypeAnnotation",
-                params: [],
-                returnType: {
-                  type: "NumberTypeAnnotation",
-                  range: [14, 20],
-                  loc: {
-                    start: { line: 1, column: 14 },
-                    end: { line: 1, column: 20 }
-                  }
-                },
-                rest: null,
-                typeParameters: null,
-                range: [8, 20],
-                loc: {
-                  start: { line: 1, column: 8 },
-                  end: { line: 1, column: 20 }
-                }
-              }, {
-                type: "FunctionTypeAnnotation",
-                params: [],
-                returnType: {
-                  type: "StringTypeAnnotation",
-                  range: [30, 36],
-                  loc: {
-                    start: { line: 1, column: 30 },
-                    end: { line: 1, column: 36 }
-                  }
-                },
-                rest: null,
-                typeParameters: null,
-                range: [24, 36],
-                loc: {
-                  start: { line: 1, column: 24 },
-                  end: { line: 1, column: 36 }
-                }
-              }],
-              range: [7, 36],
-              loc: {
-                start: { line: 1, column: 7 },
-                end: { line: 1, column: 36 }
-              }
-            },
-            range: [5, 36],
-            loc: {
-              start: { line: 1, column: 5 },
-              end: { line: 1, column: 36 }
-            }
-          },
-          range: [4, 36],
-          loc: {
-            start: { line: 1, column: 4 },
-            end: { line: 1, column: 36 }
-          }
-        },
-        init: null,
-        range: [4, 36],
-        loc: {
-          start: { line: 1, column: 4 },
-          end: { line: 1, column: 36 }
-        }
-      }],
-      kind: "var",
-      range: [0, 36],
-      loc: {
-        start: { line: 1, column: 0 },
-        end: { line: 1, column: 36 }
-      }
-    },
-    "var a: number & (string | bool)": {
-      type: "VariableDeclaration",
-      declarations: [{
-        type: "VariableDeclarator",
-        id: {
-          type: "Identifier",
-          name: "a",
-          typeAnnotation: {
-            type: "TypeAnnotation",
-            typeAnnotation: {
-              type: "IntersectionTypeAnnotation",
-              types: [{
-                type: "NumberTypeAnnotation",
-                range: [7, 13],
-                loc: {
-                  start: { line: 1, column: 7 },
-                  end: { line: 1, column: 13 }
-                }
-              }, {
-                type: "UnionTypeAnnotation",
-                types: [{
-                  type: "StringTypeAnnotation",
-                  range: [17, 23],
-                  loc: {
-                    start: { line: 1, column: 17 },
-                    end: { line: 1, column: 23 }
-                  }
-                }, {
-                  type: "BooleanTypeAnnotation",
-                  range: [26, 30],
-                  loc: {
-                    start: { line: 1, column: 26 },
-                    end: { line: 1, column: 30 }
-                  }
-                }],
-                range: [17, 30],
-                loc: {
-                  start: { line: 1, column: 17 },
-                  end: { line: 1, column: 30 }
-                }
-              }],
-              range: [7, 31],
-              loc: {
-                start: { line: 1, column: 7 },
-                end: { line: 1, column: 31 }
-              }
-            },
-            range: [5, 31],
-            loc: {
-              start: { line: 1, column: 5 },
-              end: { line: 1, column: 31 }
-            }
-          },
-          range: [4, 31],
-          loc: {
-            start: { line: 1, column: 4 },
-            end: { line: 1, column: 31 }
-          }
-        },
-        init: null,
-        range: [4, 31],
-        loc: {
-          start: { line: 1, column: 4 },
-          end: { line: 1, column: 31 }
-        }
-      }],
-      kind: "var",
-      range: [0, 31],
-      loc: {
-        start: { line: 1, column: 0 },
-        end: { line: 1, column: 31 }
-      }
-    },
-    "var a: (typeof A)": {
-      type: "VariableDeclaration",
-      declarations: [{
-        type: "VariableDeclarator",
-        id: {
-          type: "Identifier",
-          name: "a",
-          typeAnnotation: {
-            type: "TypeAnnotation",
-            typeAnnotation: {
-              type: "TypeofTypeAnnotation",
-              argument: {
-                type: "GenericTypeAnnotation",
-                id: {
-                  type: "Identifier",
-                  name: "A",
-                  range: [15, 16],
-                  loc: {
-                    start: { line: 1, column: 15 },
-                    end: { line: 1, column: 16 }
-                  }
-                },
-                typeParameters: null,
-                range: [15, 16],
-                loc: {
-                  start: { line: 1, column: 15 },
-                  end: { line: 1, column: 16 }
-                }
-              },
-              range: [8, 16],
-              loc: {
-                start: { line: 1, column: 8 },
-                end: { line: 1, column: 16 }
-              }
-            },
-            range: [5, 17],
-            loc: {
-              start: { line: 1, column: 5 },
-              end: { line: 1, column: 17 }
-            }
-          },
-          range: [4, 17],
-          loc: {
-            start: { line: 1, column: 4 },
-            end: { line: 1, column: 17 }
-          }
-        },
-        init: null,
-        range: [4, 17],
-        loc: {
-          start: { line: 1, column: 4 },
-          end: { line: 1, column: 17 }
-        }
-      }],
-      kind: "var",
-      range: [0, 17],
-      loc: {
-        start: { line: 1, column: 0 },
-        end: { line: 1, column: 17 }
-      }
-    },
-  },
-  "Call Properties": {
-    "var a : { (): number }": {
-      type: "VariableDeclaration",
-      declarations: [{
-        type: "VariableDeclarator",
-        id: {
-          type: "Identifier",
-          name: "a",
-          typeAnnotation: {
-            type: "TypeAnnotation",
-            typeAnnotation: {
-              type: "ObjectTypeAnnotation",
-              properties: [],
-              indexers: [],
-              callProperties: [{
-                type: "ObjectTypeCallProperty",
-                value: {
-                  type: "FunctionTypeAnnotation",
-                  params: [],
-                  returnType: {
-                    type: "NumberTypeAnnotation",
-                    range: [14, 20],
-                    loc: {
-                      start: { line: 1, column: 14 },
-                      end: { line: 1, column: 20 }
-                    }
-                  },
-                  rest: null,
-                  typeParameters: null,
-                  range: [10, 20],
-                  loc: {
-                    start: { line: 1, column: 10 },
-                    end: { line: 1, column: 20 }
-                  }
-                },
-                range: [10, 20],
-                loc: {
-                  start: { line: 1, column: 10 },
-                  end: { line: 1, column: 20 }
-                }
-              }],
-              range: [8, 22],
-              loc: {
-                start: { line: 1, column: 8 },
-                end: { line: 1, column: 22 }
-              }
-            },
-            range: [6, 22],
-            loc: {
-              start: { line: 1, column: 6 },
-              end: { line: 1, column: 22 }
-            }
-          },
-          range: [4, 22],
-          loc: {
-            start: { line: 1, column: 4 },
-            end: { line: 1, column: 22 }
-          }
-        },
-        init: null,
-        range: [4, 22],
-        loc: {
-          start: { line: 1, column: 4 },
-          end: { line: 1, column: 22 }
-        }
-      }],
-      kind: "var",
-      range: [0, 22],
-      loc: {
-        start: { line: 1, column: 0 },
-        end: { line: 1, column: 22 }
-      }
-    },
-    "var a : { (): number; }": {
-      type: "VariableDeclaration",
-      declarations: [{
-        type: "VariableDeclarator",
-        id: {
-          type: "Identifier",
-          name: "a",
-          typeAnnotation: {
-            type: "TypeAnnotation",
-            typeAnnotation: {
-              type: "ObjectTypeAnnotation",
-              properties: [],
-              indexers: [],
-              callProperties: [{
-                type: "ObjectTypeCallProperty",
-                value: {
-                  type: "FunctionTypeAnnotation",
-                  params: [],
-                  returnType: {
-                    type: "NumberTypeAnnotation",
-                    range: [14, 20],
-                    loc: {
-                      start: { line: 1, column: 14 },
-                      end: { line: 1, column: 20 }
-                    }
-                  },
-                  rest: null,
-                  typeParameters: null,
-                  range: [10, 20],
-                  loc: {
-                    start: { line: 1, column: 10 },
-                    end: { line: 1, column: 20 }
-                  }
-                },
-                range: [10, 20],
-                loc: {
-                  start: { line: 1, column: 10 },
-                  end: { line: 1, column: 20 }
-                }
-              }],
-              range: [8, 23],
-              loc: {
-                start: { line: 1, column: 8 },
-                end: { line: 1, column: 23 }
-              }
-            },
-            range: [6, 23],
-            loc: {
-              start: { line: 1, column: 6 },
-              end: { line: 1, column: 23 }
-            }
-          },
-          range: [4, 23],
-          loc: {
-            start: { line: 1, column: 4 },
-            end: { line: 1, column: 23 }
-          }
-        },
-        init: null,
-        range: [4, 23],
-        loc: {
-          start: { line: 1, column: 4 },
-          end: { line: 1, column: 23 }
-        }
-      }],
-      kind: "var",
-      range: [0, 23],
-      loc: {
-        start: { line: 1, column: 0 },
-        end: { line: 1, column: 23 }
-      }
-    },
-    "var a : { (): number; y: string; (x: string): string }": {
-      type: "VariableDeclaration",
-      declarations: [{
-        type: "VariableDeclarator",
-        id: {
-          type: "Identifier",
-          name: "a",
-          typeAnnotation: {
-            type: "TypeAnnotation",
-            typeAnnotation: {
-              type: "ObjectTypeAnnotation",
-              properties: [{
-                type: "ObjectTypeProperty",
-                key: {
-                  type: "Identifier",
-                  name: "y",
-                  range: [22, 23],
-                  loc: {
-                    start: { line: 1, column: 22 },
-                    end: { line: 1, column: 23 }
-                  }
-                },
-                value: {
-                  type: "StringTypeAnnotation",
-                  range: [25, 31],
-                  loc: {
-                    start: { line: 1, column: 25 },
-                    end: { line: 1, column: 31 }
-                  }
-                },
-                optional: false,
-                range: [22, 31],
-                loc: {
-                  start: { line: 1, column: 22 },
-                  end: { line: 1, column: 31 }
-                }
-              }],
-              indexers: [],
-              callProperties: [{
-                type: "ObjectTypeCallProperty",
-                value: {
-                  type: "FunctionTypeAnnotation",
-                  params: [],
-                  returnType: {
-                    type: "NumberTypeAnnotation",
-                    range: [14, 20],
-                    loc: {
-                      start: { line: 1, column: 14 },
-                      end: { line: 1, column: 20 }
-                    }
-                  },
-                  rest: null,
-                  typeParameters: null,
-                  range: [10, 20],
-                  loc: {
-                    start: { line: 1, column: 10 },
-                    end: { line: 1, column: 20 }
-                  }
-                },
-                range: [10, 20],
-                loc: {
-                  start: { line: 1, column: 10 },
-                  end: { line: 1, column: 20 }
-                }
-              }, {
-                type: "ObjectTypeCallProperty",
-                value: {
-                  type: "FunctionTypeAnnotation",
-                  params: [{
-                    type: "FunctionTypeParam",
-                    name: {
-                      type: "Identifier",
-                      name: "x",
-                      range: [34, 35],
-                      loc: {
-                        start: { line: 1, column: 34 },
-                        end: { line: 1, column: 35 }
-                      }
-                    },
-                    typeAnnotation: {
-                      type: "StringTypeAnnotation",
-                      range: [37, 43],
-                      loc: {
-                        start: { line: 1, column: 37 },
-                        end: { line: 1, column: 43 }
-                      }
-                    },
-                    optional: false,
-                    range: [34, 43],
-                    loc: {
-                      start: { line: 1, column: 34 },
-                      end: { line: 1, column: 43 }
-                    }
-                  }],
-                  returnType: {
-                    type: "StringTypeAnnotation",
-                    range: [46, 52],
-                    loc: {
-                      start: { line: 1, column: 46 },
-                      end: { line: 1, column: 52 }
-                    }
-                  },
-                  rest: null,
-                  typeParameters: null,
-                  range: [33, 52],
-                  loc: {
-                    start: { line: 1, column: 33 },
-                    end: { line: 1, column: 52 }
-                  }
-                },
-                range: [33, 52],
-                loc: {
-                  start: { line: 1, column: 33 },
-                  end: { line: 1, column: 52 }
-                }
-              }],
-              range: [8, 54],
-              loc: {
-                start: { line: 1, column: 8 },
-                end: { line: 1, column: 54 }
-              }
-            },
-            range: [6, 54],
-            loc: {
-              start: { line: 1, column: 6 },
-              end: { line: 1, column: 54 }
-            }
-          },
-          range: [4, 54],
-          loc: {
-            start: { line: 1, column: 4 },
-            end: { line: 1, column: 54 }
-          }
-        },
-        init: null,
-        range: [4, 54],
-        loc: {
-          start: { line: 1, column: 4 },
-          end: { line: 1, column: 54 }
-        }
-      }],
-      kind: "var",
-      range: [0, 54],
-      loc: {
-        start: { line: 1, column: 0 },
-        end: { line: 1, column: 54 }
-      }
-    },
-    "var a : { <T>(x: T): number; }": {
-      type: "VariableDeclaration",
-      declarations: [{
-        type: "VariableDeclarator",
-        id: {
-          type: "Identifier",
-          name: "a",
-          typeAnnotation: {
-            type: "TypeAnnotation",
-            typeAnnotation: {
-              type: "ObjectTypeAnnotation",
-              properties: [],
-              indexers: [],
-              callProperties: [{
-                type: "ObjectTypeCallProperty",
-                value: {
-                  type: "FunctionTypeAnnotation",
-                  params: [{
-                    type: "FunctionTypeParam",
-                    name: {
-                      type: "Identifier",
-                      name: "x",
-                      range: [14, 15],
-                      loc: {
-                        start: { line: 1, column: 14 },
-                        end: { line: 1, column: 15 }
-                      }
-                    },
-                    typeAnnotation: {
-                      type: "GenericTypeAnnotation",
-                      id: {
-                        type: "Identifier",
-                        name: "T",
-                        range: [17, 18],
-                        loc: {
-                          start: { line: 1, column: 17 },
-                          end: { line: 1, column: 18 }
-                        }
-                      },
-                      typeParameters: null,
-                      range: [17, 18],
-                      loc: {
-                        start: { line: 1, column: 17 },
-                        end: { line: 1, column: 18 }
-                      }
-                    },
-                    optional: false,
-                    range: [14, 18],
-                    loc: {
-                      start: { line: 1, column: 14 },
-                      end: { line: 1, column: 18 }
-                    }
-                  }],
-                  returnType: {
-                    type: "NumberTypeAnnotation",
-                    range: [21, 27],
-                    loc: {
-                      start: { line: 1, column: 21 },
-                      end: { line: 1, column: 27 }
-                    }
-                  },
-                  rest: null,
-                  typeParameters: {
-                    type: "TypeParameterDeclaration",
-                    params: [{
-                      type: "Identifier",
-                      name: "T",
-                      range: [11, 12],
-                      loc: {
-                        start: { line: 1, column: 11 },
-                        end: { line: 1, column: 12 }
-                      }
-                    }],
-                    range: [10, 13],
-                    loc: {
-                      start: { line: 1, column: 10 },
-                      end: { line: 1, column: 13 }
-                    }
-                  },
-                  range: [10, 27],
-                  loc: {
-                    start: { line: 1, column: 10 },
-                    end: { line: 1, column: 27 }
-                  }
-                },
-                range: [10, 27],
-                loc: {
-                  start: { line: 1, column: 10 },
-                  end: { line: 1, column: 27 }
-                }
-              }],
-              range: [8, 30],
-              loc: {
-                start: { line: 1, column: 8 },
-                end: { line: 1, column: 30 }
-              }
-            },
-            range: [6, 30],
-            loc: {
-              start: { line: 1, column: 6 },
-              end: { line: 1, column: 30 }
-            }
-          },
-          range: [4, 30],
-          loc: {
-            start: { line: 1, column: 4 },
-            end: { line: 1, column: 30 }
-          }
-        },
-        init: null,
-        range: [4, 30],
-        loc: {
-          start: { line: 1, column: 4 },
-          end: { line: 1, column: 30 }
-        }
-      }],
-      kind: "var",
-      range: [0, 30],
-      loc: {
-        start: { line: 1, column: 0 },
-        end: { line: 1, column: 30 }
-      }
-    },
-    "interface A { (): number; }": {
-      type: "InterfaceDeclaration",
-      id: {
-        type: "Identifier",
-        name: "A",
-        range: [10, 11],
-        loc: {
-          start: { line: 1, column: 10 },
-          end: { line: 1, column: 11 }
-        }
-      },
-      typeParameters: null,
-      body: {
-        type: "ObjectTypeAnnotation",
-        properties: [],
-        indexers: [],
-        callProperties: [{
-          type: "ObjectTypeCallProperty",
-          value: {
-            type: "FunctionTypeAnnotation",
-            params: [],
-            returnType: {
-              type: "NumberTypeAnnotation",
-              range: [18, 24],
-              loc: {
-                start: { line: 1, column: 18 },
-                end: { line: 1, column: 24 }
-              }
-            },
-            rest: null,
-            typeParameters: null,
-            range: [14, 24],
-            loc: {
-              start: { line: 1, column: 14 },
-              end: { line: 1, column: 24 }
-            }
-          },
-          "static": false,
-          range: [14, 24],
-          loc: {
-            start: { line: 1, column: 14 },
-            end: { line: 1, column: 24 }
-          }
-        }],
-        range: [12, 27],
-        loc: {
-          start: { line: 1, column: 12 },
-          end: { line: 1, column: 27 }
-        }
-      },
-      "extends": [],
-      range: [0, 27],
-      loc: {
-        start: { line: 1, column: 0 },
-        end: { line: 1, column: 27 }
-      }
-    },
-  },
-  "String Literal Types": {
-    'function createElement(tagName: "div"): HTMLDivElement {}': {
-      type: "FunctionDeclaration",
-      id: {
-        type: "Identifier",
-        name: "createElement",
-        range: [9, 22],
-        loc: {
-          start: { line: 1, column: 9 },
-          end: { line: 1, column: 22 }
-        }
-      },
-      params: [{
-        type: "Identifier",
-        name: "tagName",
-        typeAnnotation: {
-          type: "TypeAnnotation",
-          typeAnnotation: {
-            type: "StringLiteralTypeAnnotation",
-            value: "div",
-            raw: '"div"',
-            range: [32, 37],
-            loc: {
-              start: { line: 1, column: 32 },
-              end: { line: 1, column: 37 }
-            }
-          },
-          range: [30, 37],
-          loc: {
-            start: { line: 1, column: 30 },
-            end: { line: 1, column: 37 }
-          }
-        },
-        range: [23, 37],
-        loc: {
-          start: { line: 1, column: 23 },
-          end: { line: 1, column: 37 }
-        }
-      }],
-      defaults: [],
-      body: {
-        type: "BlockStatement",
-        body: [],
-        range: [55, 57],
-        loc: {
-          start: { line: 1, column: 55 },
-          end: { line: 1, column: 57 }
-        }
-      },
-      rest: null,
-      generator: false,
-      expression: false,
-      returnType: {
-        type: "TypeAnnotation",
-        typeAnnotation: {
-          type: "GenericTypeAnnotation",
-          id: {
-            type: "Identifier",
-            name: "HTMLDivElement",
-            range: [40, 54],
-            loc: {
-              start: { line: 1, column: 40 },
-              end: { line: 1, column: 54 }
-            }
-          },
-          typeParameters: null,
-          range: [40, 54],
-          loc: {
-            start: { line: 1, column: 40 },
-            end: { line: 1, column: 54 }
-          }
-        },
-        range: [38, 54],
-        loc: {
-          start: { line: 1, column: 38 },
-          end: { line: 1, column: 54 }
-        }
-      },
-      range: [0, 57],
-      loc: {
-        start: { line: 1, column: 0 },
-        end: { line: 1, column: 57 }
-      }
-    },
-    "function createElement(tagName: \"div\"): HTMLDivElement {}": {
-      type: "FunctionDeclaration",
-      id: {
-        type: "Identifier",
-        name: "createElement",
-        range: [9, 22],
-        loc: {
-          start: { line: 1, column: 9 },
-          end: { line: 1, column: 22 }
-        }
-      },
-      params: [{
-        type: "Identifier",
-        name: "tagName",
-        typeAnnotation: {
-          type: "TypeAnnotation",
-          typeAnnotation: {
-            type: "StringLiteralTypeAnnotation",
-            value: "div",
-            raw: "\"div\"",
-            range: [32, 37],
-            loc: {
-              start: { line: 1, column: 32 },
-              end: { line: 1, column: 37 }
-            }
-          },
-          range: [30, 37],
-          loc: {
-            start: { line: 1, column: 30 },
-            end: { line: 1, column: 37 }
-          }
-        },
-        range: [23, 37],
-        loc: {
-          start: { line: 1, column: 23 },
-          end: { line: 1, column: 37 }
-        }
-      }],
-      defaults: [],
-      body: {
-        type: "BlockStatement",
-        body: [],
-        range: [55, 57],
-        loc: {
-          start: { line: 1, column: 55 },
-          end: { line: 1, column: 57 }
-        }
-      },
-      rest: null,
-      generator: false,
-      expression: false,
-      returnType: {
-        type: "TypeAnnotation",
-        typeAnnotation: {
-          type: "GenericTypeAnnotation",
-          id: {
-            type: "Identifier",
-            name: "HTMLDivElement",
-            range: [40, 54],
-            loc: {
-              start: { line: 1, column: 40 },
-              end: { line: 1, column: 54 }
-            }
-          },
-          typeParameters: null,
-          range: [40, 54],
-          loc: {
-            start: { line: 1, column: 40 },
-            end: { line: 1, column: 54 }
-          }
-        },
-        range: [38, 54],
-        loc: {
-          start: { line: 1, column: 38 },
-          end: { line: 1, column: 54 }
-        }
-      },
-      range: [0, 57],
-      loc: {
-        start: { line: 1, column: 0 },
-        end: { line: 1, column: 57 }
-      }
-    },
-  },
-  "Qualified Generic Type": {
-    "var a : A.B": {
-      type: "VariableDeclaration",
-      declarations: [{
-        type: "VariableDeclarator",
-        id: {
-          type: "Identifier",
-          name: "a",
-          typeAnnotation: {
-            type: "TypeAnnotation",
-            typeAnnotation: {
-              type: "GenericTypeAnnotation",
-              id: {
-                type: "QualifiedTypeIdentifier",
-                qualification: {
-                  type: "Identifier",
-                  name: "A",
-                  range: [8, 9],
-                  loc: {
-                    start: { line: 1, column: 8 },
-                    end: { line: 1, column: 9 }
-                  }
-                },
-                id: {
-                  type: "Identifier",
-                  name: "B",
-                  range: [10, 11],
-                  loc: {
-                    start: { line: 1, column: 10 },
-                    end: { line: 1, column: 11 }
-                  }
-                },
-                range: [8, 11],
-                loc: {
-                  start: { line: 1, column: 8 },
-                  end: { line: 1, column: 11 }
-                }
-              },
-              typeParameters: null,
-              range: [8, 11],
-              loc: {
-                start: { line: 1, column: 8 },
-                end: { line: 1, column: 11 }
-              }
-            },
-            range: [6, 11],
-            loc: {
-              start: { line: 1, column: 6 },
-              end: { line: 1, column: 11 }
-            }
-          },
-          range: [4, 11],
-          loc: {
-            start: { line: 1, column: 4 },
-            end: { line: 1, column: 11 }
-          }
-        },
-        init: null,
-        range: [4, 11],
-        loc: {
-          start: { line: 1, column: 4 },
-          end: { line: 1, column: 11 }
-        }
-      }],
-      kind: "var",
-      range: [0, 11],
-      loc: {
-        start: { line: 1, column: 0 },
-        end: { line: 1, column: 11 }
-      }
-    },
-    "var a : A.B.C": {
-      type: "VariableDeclaration",
-      declarations: [{
-        type: "VariableDeclarator",
-        id: {
-          type: "Identifier",
-          name: "a",
-          typeAnnotation: {
-            type: "TypeAnnotation",
-            typeAnnotation: {
-              type: "GenericTypeAnnotation",
-              id: {
-                type: "QualifiedTypeIdentifier",
-                qualification: {
-                  type: "QualifiedTypeIdentifier",
-                  qualification: {
-                    type: "Identifier",
-                    name: "A",
-                    range: [8, 9],
-                    loc: {
-                      start: { line: 1, column: 8 },
-                      end: { line: 1, column: 9 }
-                    }
-                  },
-                  id: {
-                    type: "Identifier",
-                    name: "B",
-                    range: [10, 11],
-                    loc: {
-                      start: { line: 1, column: 10 },
-                      end: { line: 1, column: 11 }
-                    }
-                  },
-                  range: [8, 11],
-                  loc: {
-                    start: { line: 1, column: 8 },
-                    end: { line: 1, column: 11 }
-                  }
-                },
-                id: {
-                  type: "Identifier",
-                  name: "C",
-                  range: [12, 13],
-                  loc: {
-                    start: { line: 1, column: 12 },
-                    end: { line: 1, column: 13 }
-                  }
-                },
-                range: [8, 13],
-                loc: {
-                  start: { line: 1, column: 8 },
-                  end: { line: 1, column: 13 }
-                }
-              },
-              typeParameters: null,
-              range: [8, 13],
-              loc: {
-                start: { line: 1, column: 8 },
-                end: { line: 1, column: 13 }
-              }
-            },
-            range: [6, 13],
-            loc: {
-              start: { line: 1, column: 6 },
-              end: { line: 1, column: 13 }
-            }
-          },
-          range: [4, 13],
-          loc: {
-            start: { line: 1, column: 4 },
-            end: { line: 1, column: 13 }
-          }
-        },
-        init: null,
-        range: [4, 13],
-        loc: {
-          start: { line: 1, column: 4 },
-          end: { line: 1, column: 13 }
-        }
-      }],
-      kind: "var",
-      range: [0, 13],
-      loc: {
-        start: { line: 1, column: 0 },
-        end: { line: 1, column: 13 }
-      }
-    },
-    "var a : A.B<T>": {
-      type: "VariableDeclaration",
-      declarations: [{
-        type: "VariableDeclarator",
-        id: {
-          type: "Identifier",
-          name: "a",
-          typeAnnotation: {
-            type: "TypeAnnotation",
-            typeAnnotation: {
-              type: "GenericTypeAnnotation",
-              id: {
-                type: "QualifiedTypeIdentifier",
-                qualification: {
-                  type: "Identifier",
-                  name: "A",
-                  range: [8, 9],
-                  loc: {
-                    start: { line: 1, column: 8 },
-                    end: { line: 1, column: 9 }
-                  }
-                },
-                id: {
-                  type: "Identifier",
-                  name: "B",
-                  range: [10, 11],
-                  loc: {
-                    start: { line: 1, column: 10 },
-                    end: { line: 1, column: 11 }
-                  }
-                },
-                range: [8, 11],
-                loc: {
-                  start: { line: 1, column: 8 },
-                  end: { line: 1, column: 11 }
-                }
-              },
-              typeParameters: {
-                type: "TypeParameterInstantiation",
-                params: [{
-                  type: "GenericTypeAnnotation",
-                  id: {
-                    type: "Identifier",
-                    name: "T",
-                    range: [12, 13],
-                    loc: {
-                      start: { line: 1, column: 12 },
-                      end: { line: 1, column: 13 }
-                    }
-                  },
-                  typeParameters: null,
-                  range: [12, 13],
-                  loc: {
-                    start: { line: 1, column: 12 },
-                    end: { line: 1, column: 13 }
-                  }
-                }],
-                range: [11, 14],
-                loc: {
-                  start: { line: 1, column: 11 },
-                  end: { line: 1, column: 14 }
-                }
-              },
-              range: [8, 14],
-              loc: {
-                start: { line: 1, column: 8 },
-                end: { line: 1, column: 14 }
-              }
-            },
-            range: [6, 14],
-            loc: {
-              start: { line: 1, column: 6 },
-              end: { line: 1, column: 14 }
-            }
-          },
-          range: [4, 14],
-          loc: {
-            start: { line: 1, column: 4 },
-            end: { line: 1, column: 14 }
-          }
-        },
-        init: null,
-        range: [4, 14],
-        loc: {
-          start: { line: 1, column: 4 },
-          end: { line: 1, column: 14 }
-        }
-      }],
-      kind: "var",
-      range: [0, 14],
-      loc: {
-        start: { line: 1, column: 0 },
-        end: { line: 1, column: 14 }
-      }
-    },
-    "var a : typeof A.B<T>": {
-      type: "VariableDeclaration",
-      declarations: [{
-        type: "VariableDeclarator",
-        id: {
-          type: "Identifier",
-          name: "a",
-          typeAnnotation: {
-            type: "TypeAnnotation",
-            typeAnnotation: {
-              type: "TypeofTypeAnnotation",
-              argument: {
-                type: "GenericTypeAnnotation",
-                id: {
-                  type: "QualifiedTypeIdentifier",
-                  qualification: {
-                    type: "Identifier",
-                    name: "A",
-                    range: [15, 16],
-                    loc: {
-                      start: { line: 1, column: 15 },
-                      end: { line: 1, column: 16 }
-                    }
-                  },
-                  id: {
-                    type: "Identifier",
-                    name: "B",
-                    range: [17, 18],
-                    loc: {
-                      start: { line: 1, column: 17 },
-                      end: { line: 1, column: 18 }
-                    }
-                  },
-                  range: [15, 18],
-                  loc: {
-                    start: { line: 1, column: 15 },
-                    end: { line: 1, column: 18 }
-                  }
-                },
-                typeParameters: {
-                  type: "TypeParameterInstantiation",
-                  params: [{
-                    type: "GenericTypeAnnotation",
-                    id: {
-                      type: "Identifier",
-                      name: "T",
-                      range: [19, 20],
-                      loc: {
-                        start: { line: 1, column: 19 },
-                        end: { line: 1, column: 20 }
-                      }
-                    },
-                    typeParameters: null,
-                    range: [19, 20],
-                    loc: {
-                      start: { line: 1, column: 19 },
-                      end: { line: 1, column: 20 }
-                    }
-                  }],
-                  range: [18, 21],
-                  loc: {
-                    start: { line: 1, column: 18 },
-                    end: { line: 1, column: 21 }
-                  }
-                },
-                range: [15, 21],
-                loc: {
-                  start: { line: 1, column: 15 },
-                  end: { line: 1, column: 21 }
-                }
-              },
-              range: [8, 21],
-              loc: {
-                start: { line: 1, column: 8 },
-                end: { line: 1, column: 21 }
-              }
-            },
-            range: [6, 21],
-            loc: {
-              start: { line: 1, column: 6 },
-              end: { line: 1, column: 21 }
-            }
-          },
-          range: [4, 21],
-          loc: {
-            start: { line: 1, column: 4 },
-            end: { line: 1, column: 21 }
-          }
-        },
-        init: null,
-        range: [4, 21],
-        loc: {
-          start: { line: 1, column: 4 },
-          end: { line: 1, column: 21 }
-        }
-      }],
-      kind: "var",
-      range: [0, 21],
-      loc: {
-        start: { line: 1, column: 0 },
-        end: { line: 1, column: 21 }
-      }
-    },
-  },
-  "Declare Statements": {
-    "declare var foo": {
-      type: "DeclareVariable",
-      id: {
-        type: "Identifier",
-        name: "foo",
-        range: [12, 15],
-        loc: {
-          start: { line: 1, column: 12 },
-          end: { line: 1, column: 15 }
-        }
-      },
-      range: [0, 15],
-      loc: {
-        start: { line: 1, column: 0 },
-        end: { line: 1, column: 15 }
-      }
-    },
-    "declare var foo;": {
-      type: "DeclareVariable",
-      id: {
-        type: "Identifier",
-        name: "foo",
-        range: [12, 15],
-        loc: {
-          start: { line: 1, column: 12 },
-          end: { line: 1, column: 15 }
-        }
-      },
-      range: [0, 16],
-      loc: {
-        start: { line: 1, column: 0 },
-        end: { line: 1, column: 16 }
-      }
-    },
-    "declare function foo(): void": {
-      type: "DeclareFunction",
-      id: {
-        type: "Identifier",
-        name: "foo",
-        typeAnnotation: {
-          type: "TypeAnnotation",
-          typeAnnotation: {
-            type: "FunctionTypeAnnotation",
-            params: [],
-            returnType: {
-              type: "VoidTypeAnnotation",
-              range: [24, 28],
-              loc: {
-                start: { line: 1, column: 24 },
-                end: { line: 1, column: 28 }
-              }
-            },
-            rest: null,
-            typeParameters: null,
-            range: [20, 28],
-            loc: {
-              start: { line: 1, column: 20 },
-              end: { line: 1, column: 28 }
-            }
-          },
-          range: [20, 28],
-          loc: {
-            start: { line: 1, column: 20 },
-            end: { line: 1, column: 28 }
-          }
-        },
-        range: [17, 28],
-        loc: {
-          start: { line: 1, column: 17 },
-          end: { line: 1, column: 28 }
-        }
-      },
-      range: [0, 28],
-      loc: {
-        start: { line: 1, column: 0 },
-        end: { line: 1, column: 28 }
-      }
-    },
-    "declare function foo(): void;": {
-      type: "DeclareFunction",
-      id: {
-        type: "Identifier",
-        name: "foo",
-        typeAnnotation: {
-          type: "TypeAnnotation",
-          typeAnnotation: {
-            type: "FunctionTypeAnnotation",
-            params: [],
-            returnType: {
-              type: "VoidTypeAnnotation",
-              range: [24, 28],
-              loc: {
-                start: { line: 1, column: 24 },
-                end: { line: 1, column: 28 }
-              }
-            },
-            rest: null,
-            typeParameters: null,
-            range: [20, 28],
-            loc: {
-              start: { line: 1, column: 20 },
-              end: { line: 1, column: 28 }
-            }
-          },
-          range: [20, 28],
-          loc: {
-            start: { line: 1, column: 20 },
-            end: { line: 1, column: 28 }
-          }
-        },
-        range: [17, 28],
-        loc: {
-          start: { line: 1, column: 17 },
-          end: { line: 1, column: 28 }
-        }
-      },
-      range: [0, 29],
-      loc: {
-        start: { line: 1, column: 0 },
-        end: { line: 1, column: 29 }
-      }
-    },
-    "declare function foo<T>(): void;": {
-      type: "DeclareFunction",
-      id: {
-        type: "Identifier",
-        name: "foo",
-        typeAnnotation: {
-          type: "TypeAnnotation",
-          typeAnnotation: {
-            type: "FunctionTypeAnnotation",
-            params: [],
-            returnType: {
-              type: "VoidTypeAnnotation",
-              range: [27, 31],
-              loc: {
-                start: { line: 1, column: 27 },
-                end: { line: 1, column: 31 }
-              }
-            },
-            rest: null,
-            typeParameters: {
-              type: "TypeParameterDeclaration",
-              params: [{
-                type: "Identifier",
-                name: "T",
-                range: [21, 22],
-                loc: {
-                  start: { line: 1, column: 21 },
-                  end: { line: 1, column: 22 }
-                }
-              }],
-              range: [20, 23],
-              loc: {
-                start: { line: 1, column: 20 },
-                end: { line: 1, column: 23 }
-              }
-            },
-            range: [20, 31],
-            loc: {
-              start: { line: 1, column: 20 },
-              end: { line: 1, column: 31 }
-            }
-          },
-          range: [20, 31],
-          loc: {
-            start: { line: 1, column: 20 },
-            end: { line: 1, column: 31 }
-          }
-        },
-        range: [17, 31],
-        loc: {
-          start: { line: 1, column: 17 },
-          end: { line: 1, column: 31 }
-        }
-      },
-      range: [0, 32],
-      loc: {
-        start: { line: 1, column: 0 },
-        end: { line: 1, column: 32 }
-      }
-    },
-    "declare function foo(x: number, y: string): void;": {
-      type: "DeclareFunction",
-      id: {
-        type: "Identifier",
-        name: "foo",
-        typeAnnotation: {
-          type: "TypeAnnotation",
-          typeAnnotation: {
-            type: "FunctionTypeAnnotation",
-            params: [{
-              type: "FunctionTypeParam",
-              name: {
-                type: "Identifier",
-                name: "x",
-                range: [21, 22],
-                loc: {
-                  start: { line: 1, column: 21 },
-                  end: { line: 1, column: 22 }
-                }
-              },
-              typeAnnotation: {
-                type: "NumberTypeAnnotation",
-                range: [24, 30],
-                loc: {
-                  start: { line: 1, column: 24 },
-                  end: { line: 1, column: 30 }
-                }
-              },
-              optional: false,
-              range: [21, 30],
-              loc: {
-                start: { line: 1, column: 21 },
-                end: { line: 1, column: 30 }
-              }
-            }, {
-              type: "FunctionTypeParam",
-              name: {
-                type: "Identifier",
-                name: "y",
-                range: [32, 33],
-                loc: {
-                  start: { line: 1, column: 32 },
-                  end: { line: 1, column: 33 }
-                }
-              },
-              typeAnnotation: {
-                type: "StringTypeAnnotation",
-                range: [35, 41],
-                loc: {
-                  start: { line: 1, column: 35 },
-                  end: { line: 1, column: 41 }
-                }
-              },
-              optional: false,
-              range: [32, 41],
-              loc: {
-                start: { line: 1, column: 32 },
-                end: { line: 1, column: 41 }
-              }
-            }],
-            returnType: {
-              type: "VoidTypeAnnotation",
-              range: [44, 48],
-              loc: {
-                start: { line: 1, column: 44 },
-                end: { line: 1, column: 48 }
-              }
-            },
-            rest: null,
-            typeParameters: null,
-            range: [20, 48],
-            loc: {
-              start: { line: 1, column: 20 },
-              end: { line: 1, column: 48 }
-            }
-          },
-          range: [20, 48],
-          loc: {
-            start: { line: 1, column: 20 },
-            end: { line: 1, column: 48 }
-          }
-        },
-        range: [17, 48],
-        loc: {
-          start: { line: 1, column: 17 },
-          end: { line: 1, column: 48 }
-        }
-      },
-      range: [0, 49],
-      loc: {
-        start: { line: 1, column: 0 },
-        end: { line: 1, column: 49 }
-      }
-    },
-    "declare class A {}": {
-      type: "DeclareClass",
-      id: {
-        type: "Identifier",
-        name: "A",
-        range: [14, 15],
-        loc: {
-          start: { line: 1, column: 14 },
-          end: { line: 1, column: 15 }
-        }
-      },
-      typeParameters: null,
-      body: {
-        type: "ObjectTypeAnnotation",
-        properties: [],
-        indexers: [],
-        callProperties: [],
-        range: [16, 18],
-        loc: {
-          start: { line: 1, column: 16 },
-          end: { line: 1, column: 18 }
-        }
-      },
-      "extends": [],
-      range: [0, 18],
-      loc: {
-        start: { line: 1, column: 0 },
-        end: { line: 1, column: 18 }
-      }
-    },
-    "declare class A<T> extends B<T> { x: number }": {
-      type: "DeclareClass",
-      id: {
-        type: "Identifier",
-        name: "A",
-        range: [14, 15],
-        loc: {
-          start: { line: 1, column: 14 },
-          end: { line: 1, column: 15 }
-        }
-      },
-      typeParameters: {
-        type: "TypeParameterDeclaration",
-        params: [{
-          type: "Identifier",
-          name: "T",
-          range: [16, 17],
-          loc: {
-            start: { line: 1, column: 16 },
-            end: { line: 1, column: 17 }
-          }
-        }],
-        range: [15, 18],
-        loc: {
-          start: { line: 1, column: 15 },
-          end: { line: 1, column: 18 }
-        }
-      },
-      body: {
-        type: "ObjectTypeAnnotation",
-        properties: [{
-          type: "ObjectTypeProperty",
-          key: {
-            type: "Identifier",
-            name: "x",
-            range: [34, 35],
-            loc: {
-              start: { line: 1, column: 34 },
-              end: { line: 1, column: 35 }
-            }
-          },
-          value: {
-            type: "NumberTypeAnnotation",
-            range: [37, 43],
-            loc: {
-              start: { line: 1, column: 37 },
-              end: { line: 1, column: 43 }
-            }
-          },
-          optional: false,
-          range: [34, 43],
-          loc: {
-            start: { line: 1, column: 34 },
-            end: { line: 1, column: 43 }
-          }
-        }],
-        indexers: [],
-        callProperties: [],
-        range: [32, 45],
-        loc: {
-          start: { line: 1, column: 32 },
-          end: { line: 1, column: 45 }
-        }
-      },
-      "extends": [{
-        type: "InterfaceExtends",
-        id: {
-          type: "Identifier",
-          name: "B",
-          range: [27, 28],
-          loc: {
-            start: { line: 1, column: 27 },
-            end: { line: 1, column: 28 }
-          }
-        },
-        typeParameters: {
-          type: "TypeParameterInstantiation",
-          params: [{
-            type: "GenericTypeAnnotation",
-            id: {
-              type: "Identifier",
-              name: "T",
-              range: [29, 30],
-              loc: {
-                start: { line: 1, column: 29 },
-                end: { line: 1, column: 30 }
-              }
-            },
-            typeParameters: null,
-            range: [29, 30],
-            loc: {
-              start: { line: 1, column: 29 },
-              end: { line: 1, column: 30 }
-            }
-          }],
-          range: [28, 31],
-          loc: {
-            start: { line: 1, column: 28 },
-            end: { line: 1, column: 31 }
-          }
-        },
-        range: [27, 31],
-        loc: {
-          start: { line: 1, column: 27 },
-          end: { line: 1, column: 31 }
-        }
-      }],
-      range: [0, 45],
-      loc: {
-        start: { line: 1, column: 0 },
-        end: { line: 1, column: 45 }
-      }
-    },
-    "declare class A { static foo(): number; static x : string }": {
-      type: "DeclareClass",
-      id: {
-        type: "Identifier",
-        name: "A",
-        range: [14, 15],
-        loc: {
-          start: { line: 1, column: 14 },
-          end: { line: 1, column: 15 }
-        }
-      },
-      typeParameters: null,
-      body: {
-        type: "ObjectTypeAnnotation",
-        properties: [{
-          type: "ObjectTypeProperty",
-          key: {
-            type: "Identifier",
-            name: "foo",
-            range: [25, 28],
-            loc: {
-              start: { line: 1, column: 25 },
-              end: { line: 1, column: 28 }
-            }
-          },
-          value: {
-            type: "FunctionTypeAnnotation",
-            params: [],
-            returnType: {
-              type: "NumberTypeAnnotation",
-              range: [32, 38],
-              loc: {
-                start: { line: 1, column: 32 },
-                end: { line: 1, column: 38 }
-              }
-            },
-            rest: null,
-            typeParameters: null,
-            range: [18, 38],
-            loc: {
-              start: { line: 1, column: 18 },
-              end: { line: 1, column: 38 }
-            }
-          },
-          optional: false,
-          "static": true,
-          range: [18, 38],
-          loc: {
-            start: { line: 1, column: 18 },
-            end: { line: 1, column: 38 }
-          }
-        }, {
-          type: "ObjectTypeProperty",
-          key: {
-            type: "Identifier",
-            name: "x",
-            range: [47, 48],
-            loc: {
-              start: { line: 1, column: 47 },
-              end: { line: 1, column: 48 }
-            }
-          },
-          value: {
-            type: "StringTypeAnnotation",
-            range: [51, 57],
-            loc: {
-              start: { line: 1, column: 51 },
-              end: { line: 1, column: 57 }
-            }
-          },
-          optional: false,
-          "static": true,
-          range: [40, 57],
-          loc: {
-            start: { line: 1, column: 40 },
-            end: { line: 1, column: 57 }
-          }
-        }],
-        indexers: [],
-        callProperties: [],
-        range: [16, 59],
-        loc: {
-          start: { line: 1, column: 16 },
-          end: { line: 1, column: 59 }
-        }
-      },
-      "extends": [],
-      range: [0, 59],
-      loc: {
-        start: { line: 1, column: 0 },
-        end: { line: 1, column: 59 }
-      }
-    },
+
     '<div>{<div {...test} />}</div>': {
       type: 'ExpressionStatement',
       start: 0,
@@ -11775,6 +3335,7 @@
         }]
       }
     },
+
     '<div>{ {a} }</div>': {
       type: "ExpressionStatement",
       start: 0,
@@ -11840,399 +3401,6 @@
         }]
       }
     },
-<<<<<<< HEAD
-    "declare class A { static [ indexer: number]: string }": {
-      type: "DeclareClass",
-      id: {
-        type: "Identifier",
-        name: "A",
-        range: [14, 15],
-        loc: {
-          start: { line: 1, column: 14 },
-          end: { line: 1, column: 15 }
-        }
-      },
-      typeParameters: null,
-      body: {
-        type: "ObjectTypeAnnotation",
-        properties: [],
-        indexers: [{
-          type: "ObjectTypeIndexer",
-          id: {
-            type: "Identifier",
-            name: "indexer",
-            range: [27, 34],
-            loc: {
-              start: { line: 1, column: 27 },
-              end: { line: 1, column: 34 }
-            }
-          },
-          key: {
-            type: "NumberTypeAnnotation",
-            range: [36, 42],
-            loc: {
-              start: { line: 1, column: 36 },
-              end: { line: 1, column: 42 }
-            }
-          },
-          value: {
-            type: "StringTypeAnnotation",
-            range: [45, 51],
-            loc: {
-              start: { line: 1, column: 45 },
-              end: { line: 1, column: 51 }
-            }
-          },
-          "static": true,
-          range: [18, 51],
-          loc: {
-            start: { line: 1, column: 18 },
-            end: { line: 1, column: 51 }
-          }
-        }],
-        callProperties: [],
-        range: [16, 53],
-        loc: {
-          start: { line: 1, column: 16 },
-          end: { line: 1, column: 53 }
-        }
-      },
-      "extends": [],
-      range: [0, 53],
-      loc: {
-        start: { line: 1, column: 0 },
-        end: { line: 1, column: 53 }
-      }
-    },
-    "declare class A { static () : number }": {
-      type: "DeclareClass",
-      id: {
-        type: "Identifier",
-        name: "A",
-        range: [14, 15],
-        loc: {
-          start: { line: 1, column: 14 },
-          end: { line: 1, column: 15 }
-        }
-      },
-      typeParameters: null,
-      body: {
-        type: "ObjectTypeAnnotation",
-        properties: [],
-        indexers: [],
-        callProperties: [{
-          type: "ObjectTypeCallProperty",
-          value: {
-            type: "FunctionTypeAnnotation",
-            params: [],
-            returnType: {
-              type: "NumberTypeAnnotation",
-              range: [30, 36],
-              loc: {
-                start: { line: 1, column: 30 },
-                end: { line: 1, column: 36 }
-              }
-            },
-            rest: null,
-            typeParameters: null,
-            range: [25, 36],
-            loc: {
-              start: { line: 1, column: 25 },
-              end: { line: 1, column: 36 }
-            }
-          },
-          "static": true,
-          range: [18, 36],
-          loc: {
-            start: { line: 1, column: 18 },
-            end: { line: 1, column: 36 }
-          }
-        }],
-        range: [16, 38],
-        loc: {
-          start: { line: 1, column: 16 },
-          end: { line: 1, column: 38 }
-        }
-      },
-      "extends": [],
-      range: [0, 38],
-      loc: {
-        start: { line: 1, column: 0 },
-        end: { line: 1, column: 38 }
-      }
-    },
-  },
-  "Declare Module": {
-    "declare module A {}": {
-      type: "DeclareModule",
-      id: {
-        type: "Identifier",
-        name: "A",
-        range: [15, 16],
-        loc: {
-          start: { line: 1, column: 15 },
-          end: { line: 1, column: 16 }
-        }
-      },
-      body: {
-        type: "BlockStatement",
-        body: [],
-        range: [17, 19],
-        loc: {
-          start: { line: 1, column: 17 },
-          end: { line: 1, column: 19 }
-        }
-      },
-      range: [0, 19],
-      loc: {
-        start: { line: 1, column: 0 },
-        end: { line: 1, column: 19 }
-      }
-    },
-    'declare module "./a/b.js" {}': {
-      type: "DeclareModule",
-      id: {
-        type: "Literal",
-        value: "./a/b.js",
-        raw: '"./a/b.js"',
-        range: [15, 25],
-        loc: {
-          start: { line: 1, column: 15 },
-          end: { line: 1, column: 25 }
-        }
-      },
-      body: {
-        type: "BlockStatement",
-        body: [],
-        range: [26, 28],
-        loc: {
-          start: { line: 1, column: 26 },
-          end: { line: 1, column: 28 }
-        }
-      },
-      range: [0, 28],
-      loc: {
-        start: { line: 1, column: 0 },
-        end: { line: 1, column: 28 }
-      }
-    },
-    "declare module A { declare var x: number; }": {
-      type: "DeclareModule",
-      id: {
-        type: "Identifier",
-        name: "A",
-        range: [15, 16],
-        loc: {
-          start: { line: 1, column: 15 },
-          end: { line: 1, column: 16 }
-        }
-      },
-      body: {
-        type: "BlockStatement",
-        body: [{
-          type: "DeclareVariable",
-          id: {
-            type: "Identifier",
-            name: "x",
-            typeAnnotation: {
-              type: "TypeAnnotation",
-              typeAnnotation: {
-                type: "NumberTypeAnnotation",
-                range: [34, 40],
-                loc: {
-                  start: { line: 1, column: 34 },
-                  end: { line: 1, column: 40 }
-                }
-              },
-              range: [32, 40],
-              loc: {
-                start: { line: 1, column: 32 },
-                end: { line: 1, column: 40 }
-              }
-            },
-            range: [31, 40],
-            loc: {
-              start: { line: 1, column: 31 },
-              end: { line: 1, column: 40 }
-            }
-          },
-          range: [19, 41],
-          loc: {
-            start: { line: 1, column: 19 },
-            end: { line: 1, column: 41 }
-          }
-        }],
-        range: [17, 43],
-        loc: {
-          start: { line: 1, column: 17 },
-          end: { line: 1, column: 43 }
-        }
-      },
-      range: [0, 43],
-      loc: {
-        start: { line: 1, column: 0 },
-        end: { line: 1, column: 43 }
-      }
-    },
-    "declare module A { declare function foo(): number; }": {
-      type: "DeclareModule",
-      id: {
-        type: "Identifier",
-        name: "A",
-        range: [15, 16],
-        loc: {
-          start: { line: 1, column: 15 },
-          end: { line: 1, column: 16 }
-        }
-      },
-      body: {
-        type: "BlockStatement",
-        body: [{
-          type: "DeclareFunction",
-          id: {
-            type: "Identifier",
-            name: "foo",
-            typeAnnotation: {
-              type: "TypeAnnotation",
-              typeAnnotation: {
-                type: "FunctionTypeAnnotation",
-                params: [],
-                returnType: {
-                  type: "NumberTypeAnnotation",
-                  range: [43, 49],
-                  loc: {
-                    start: { line: 1, column: 43 },
-                    end: { line: 1, column: 49 }
-                  }
-                },
-                rest: null,
-                typeParameters: null,
-                range: [39, 49],
-                loc: {
-                  start: { line: 1, column: 39 },
-                  end: { line: 1, column: 49 }
-                }
-              },
-              range: [39, 49],
-              loc: {
-                start: { line: 1, column: 39 },
-                end: { line: 1, column: 49 }
-              }
-            },
-            range: [36, 49],
-            loc: {
-              start: { line: 1, column: 36 },
-              end: { line: 1, column: 49 }
-            }
-          },
-          range: [19, 50],
-          loc: {
-            start: { line: 1, column: 19 },
-            end: { line: 1, column: 50 }
-          }
-        }],
-        range: [17, 52],
-        loc: {
-          start: { line: 1, column: 17 },
-          end: { line: 1, column: 52 }
-        }
-      },
-      range: [0, 52],
-      loc: {
-        start: { line: 1, column: 0 },
-        end: { line: 1, column: 52 }
-      }
-    },
-    "declare module A { declare class B { foo(): number; } }": {
-      type: "DeclareModule",
-      id: {
-        type: "Identifier",
-        name: "A",
-        range: [15, 16],
-        loc: {
-          start: { line: 1, column: 15 },
-          end: { line: 1, column: 16 }
-        }
-      },
-      body: {
-        type: "BlockStatement",
-        body: [{
-          type: "DeclareClass",
-          id: {
-            type: "Identifier",
-            name: "B",
-            range: [33, 34],
-            loc: {
-              start: { line: 1, column: 33 },
-              end: { line: 1, column: 34 }
-            }
-          },
-          typeParameters: null,
-          body: {
-            type: "ObjectTypeAnnotation",
-            properties: [{
-              type: "ObjectTypeProperty",
-              key: {
-                type: "Identifier",
-                name: "foo",
-                range: [37, 40],
-                loc: {
-                  start: { line: 1, column: 37 },
-                  end: { line: 1, column: 40 }
-                }
-              },
-              value: {
-                type: "FunctionTypeAnnotation",
-                params: [],
-                returnType: {
-                  type: "NumberTypeAnnotation",
-                  range: [44, 50],
-                  loc: {
-                    start: { line: 1, column: 44 },
-                    end: { line: 1, column: 50 }
-                  }
-                },
-                rest: null,
-                typeParameters: null,
-                range: [37, 50],
-                loc: {
-                  start: { line: 1, column: 37 },
-                  end: { line: 1, column: 50 }
-                }
-              },
-              optional: false,
-              range: [37, 50],
-              loc: {
-                start: { line: 1, column: 37 },
-                end: { line: 1, column: 50 }
-              }
-            }],
-            indexers: [],
-            callProperties: [],
-            range: [35, 53],
-            loc: {
-              start: { line: 1, column: 35 },
-              end: { line: 1, column: 53 }
-            }
-          },
-          "extends": [],
-          range: [19, 53],
-          loc: {
-            start: { line: 1, column: 19 },
-            end: { line: 1, column: 53 }
-          }
-        }],
-        range: [17, 55],
-        loc: {
-          start: { line: 1, column: 17 },
-          end: { line: 1, column: 55 }
-        }
-      },
-      range: [0, 55],
-      loc: {
-        start: { line: 1, column: 0 },
-        end: { line: 1, column: 55 }
-=======
 
     '<div>/text</div>': {
       type: "ExpressionStatement",
@@ -12273,7 +3441,6 @@
           value: "/text",
           raw: "/text"
         }]
->>>>>>> eb37a57f
       }
     }
   }
@@ -12287,7 +3454,7 @@
   ns = fbTestFixture[ns];
   for (var code in ns) {
     test(code, {
-      type: "Program",
+      type: 'Program',
       body: [ns[code]]
     }, {
       ecmaVersion: 6,
